--- conflicted
+++ resolved
@@ -18,24 +18,18 @@
 import io.gravitee.am.identityprovider.api.DefaultUser;
 import io.gravitee.am.identityprovider.api.UserProvider;
 import io.gravitee.am.management.service.impl.UserServiceImpl;
-<<<<<<< HEAD
 import io.gravitee.am.model.Application;
 import io.gravitee.am.model.ReferenceType;
+import io.gravitee.am.model.Domain;
 import io.gravitee.am.model.Role;
 import io.gravitee.am.model.User;
+import io.gravitee.am.model.application.ApplicationSettings;
 import io.gravitee.am.service.ApplicationService;
+import io.gravitee.am.model.account.AccountSettings;
 import io.gravitee.am.service.AuditService;
 import io.gravitee.am.service.LoginAttemptService;
 import io.gravitee.am.service.RoleService;
-=======
-import io.gravitee.am.model.Client;
-import io.gravitee.am.model.Domain;
-import io.gravitee.am.model.Role;
-import io.gravitee.am.model.User;
-import io.gravitee.am.model.account.AccountSettings;
-import io.gravitee.am.service.AuditService;
 import io.gravitee.am.service.*;
->>>>>>> 08529701
 import io.gravitee.am.service.exception.ClientNotFoundException;
 import io.gravitee.am.service.exception.RoleNotFoundException;
 import io.gravitee.am.service.exception.UserAlreadyExistsException;
@@ -80,14 +74,10 @@
     private AuditService auditService;
 
     @Mock
-<<<<<<< HEAD
+    private DomainService domainService;
+
+    @Mock
     private ApplicationService applicationService;
-=======
-    private DomainService domainService;
-
-    @Mock
-    private ClientService clientService;
->>>>>>> 08529701
 
     @Mock
     private io.gravitee.am.service.UserService commonUserService;
@@ -143,14 +133,9 @@
 
         when(domainService.findById(domain)).thenReturn(Maybe.just(domain1));
         when(identityProviderManager.getUserProvider(anyString())).thenReturn(Maybe.just(userProvider));
-<<<<<<< HEAD
+        when(commonUserService.findByDomainAndUsernameAndSource(anyString(), anyString(), anyString())).thenReturn(Maybe.empty());
         when(applicationService.findById(newUser.getClient())).thenReturn(Maybe.empty());
         when(applicationService.findByDomainAndClientId(domain, newUser.getClient())).thenReturn(Maybe.empty());
-=======
-        when(commonUserService.findByDomainAndUsernameAndSource(anyString(), anyString(), anyString())).thenReturn(Maybe.empty());
-        when(clientService.findById(newUser.getClient())).thenReturn(Maybe.empty());
-        when(clientService.findByDomainAndClientId(domain, newUser.getClient())).thenReturn(Maybe.empty());
->>>>>>> 08529701
 
         TestObserver<User> testObserver = userService.create(domain, newUser).test();
         testObserver.assertNotComplete();
@@ -451,16 +436,18 @@
         UserProvider userProvider = mock(UserProvider.class);
         doReturn(Single.just(new DefaultUser(newUser.getUsername()))).when(userProvider).create(any());
 
-        Client client = mock(Client.class);
+        Application client = mock(Application.class);
         when(client.getDomain()).thenReturn("domain");
         if (clientLevel) {
-            when(client.getAccountSettings()).thenReturn(accountSettings);
+            ApplicationSettings settings = mock(ApplicationSettings.class);
+            when(settings.getAccount()).thenReturn(accountSettings);
+            when(client.getSettings()).thenReturn(settings);
         }
         when(jwtBuilder.setClaims(anyMap())).thenReturn(mockJwtBuilder);
         when(domainService.findById(domain)).thenReturn(Maybe.just(domain1));
         when(commonUserService.findByDomainAndUsernameAndSource(anyString(), anyString(), anyString())).thenReturn(Maybe.empty());
         when(identityProviderManager.getUserProvider(anyString())).thenReturn(Maybe.just(userProvider));
-        when(clientService.findById(newUser.getClient())).thenReturn(Maybe.just(client));
+        when(applicationService.findById(newUser.getClient())).thenReturn(Maybe.just(client));
         when(commonUserService.create(any())).thenReturn(Single.just(new User()));
 
         TestObserver<User> testObserver = userService.create(domain, newUser).test();
