--- conflicted
+++ resolved
@@ -22,11 +22,7 @@
     <parent>
         <groupId>io.gravitee.am.management.standalone</groupId>
         <artifactId>gravitee-am-management-api-standalone</artifactId>
-<<<<<<< HEAD
         <version>3.0.0-SNAPSHOT</version>
-=======
-        <version>2.10.10</version>
->>>>>>> da6e6acc
     </parent>
     <modelVersion>4.0.0</modelVersion>
 
