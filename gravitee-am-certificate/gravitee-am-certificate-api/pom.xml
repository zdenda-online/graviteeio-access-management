--- conflicted
+++ resolved
@@ -22,11 +22,7 @@
     <parent>
         <artifactId>gravitee-am-certificate</artifactId>
         <groupId>io.gravitee.am.certificate</groupId>
-<<<<<<< HEAD
         <version>2.8.0-SNAPSHOT</version>
-=======
-        <version>2.7.1</version>
->>>>>>> cc49edac
     </parent>
     <modelVersion>4.0.0</modelVersion>
 
@@ -34,11 +30,7 @@
     <artifactId>gravitee-am-certificate-api</artifactId>
     <packaging>jar</packaging>
 
-<<<<<<< HEAD
     <version>2.8.0-SNAPSHOT</version>
-=======
-    <version>2.7.1</version>
->>>>>>> cc49edac
     <name>Gravitee IO - Access Management - Certificate - API</name>
 
     <dependencies>
