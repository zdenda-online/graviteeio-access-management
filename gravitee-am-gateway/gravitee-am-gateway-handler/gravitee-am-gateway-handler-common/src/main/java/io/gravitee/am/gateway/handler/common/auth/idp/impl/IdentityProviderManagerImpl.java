--- conflicted
+++ resolved
@@ -151,23 +151,16 @@
     private void updateAuthenticationProvider(IdentityProvider identityProvider) {
         logger.info("\tInitializing identity provider: {} [{}]", identityProvider.getName(), identityProvider.getType());
         try {
-<<<<<<< HEAD
-            AuthenticationProvider authenticationProvider =
-                    identityProviderPluginManager.create(identityProvider.getType(), identityProvider.getConfiguration(),
-                            identityProvider.getMappers(), identityProvider.getRoleMapper(), certificateProviderManager);
-            if (authenticationProvider != null) {
-=======
             // stop existing provider, if any
             clearProvider(identityProvider.getId());
             // create and start the new provider
             AuthenticationProvider authenticationProvider =
                     identityProviderPluginManager.create(identityProvider.getType(), identityProvider.getConfiguration(),
-                            identityProvider.getMappers(), identityProvider.getRoleMapper());
+                            identityProvider.getMappers(), identityProvider.getRoleMapper(), certificateProviderManager);
             if (authenticationProvider != null) {
                 // start the authentication provider
                 authenticationProvider.start();
                 // init the user provider
->>>>>>> ae9b1f5b
                 UserProvider userProvider =
                         identityProviderPluginManager.create(identityProvider.getType(), identityProvider.getConfiguration());
                 providers.put(identityProvider.getId(), authenticationProvider);
@@ -179,11 +172,6 @@
         } catch (Exception ex) {
             // failed to load the plugin
             logger.error("An error occurs while initializing the identity provider : {}", identityProvider.getName(), ex);
-<<<<<<< HEAD
-            providers.remove(identityProvider.getId());
-            identities.remove(identityProvider.getId());
-            userProviders.remove(identityProvider.getId());
-=======
             clearProvider(identityProvider.getId());
         }
     }
@@ -201,7 +189,6 @@
             } catch (Exception e) {
                 logger.error("An error occurs while stopping the identity provider : {}", identityProviderId, e);
             }
->>>>>>> ae9b1f5b
         }
         identities.remove(identityProviderId);
         userProviders.remove(identityProviderId);
