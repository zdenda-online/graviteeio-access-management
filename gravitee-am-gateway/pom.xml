<?xml version="1.0" encoding="UTF-8"?>
<!--

    Copyright (C) 2015 The Gravitee team (http://gravitee.io)

    Licensed under the Apache License, Version 2.0 (the "License");
    you may not use this file except in compliance with the License.
    You may obtain a copy of the License at

            http://www.apache.org/licenses/LICENSE-2.0

    Unless required by applicable law or agreed to in writing, software
    distributed under the License is distributed on an "AS IS" BASIS,
    WITHOUT WARRANTIES OR CONDITIONS OF ANY KIND, either express or implied.
    See the License for the specific language governing permissions and
    limitations under the License.

-->
<project xmlns="http://maven.apache.org/POM/4.0.0" xmlns:xsi="http://www.w3.org/2001/XMLSchema-instance"
         xsi:schemaLocation="http://maven.apache.org/POM/4.0.0 http://maven.apache.org/xsd/maven-4.0.0.xsd">
    <modelVersion>4.0.0</modelVersion>
    <parent>
        <groupId>io.gravitee.am</groupId>
        <artifactId>gravitee-am-parent</artifactId>
<<<<<<< HEAD
        <version>3.0.0-SNAPSHOT</version>
=======
        <version>2.10.8</version>
>>>>>>> 2ff9db3e
    </parent>

    <groupId>io.gravitee.am.gateway</groupId>
    <artifactId>gravitee-am-gateway</artifactId>
    <packaging>pom</packaging>

    <name>Gravitee IO - Access Management - Gateway</name>

    <modules>
        <module>gravitee-am-gateway-handler</module>
        <module>gravitee-am-gateway-standalone</module>
        <module>gravitee-am-gateway-services</module>
        <module>gravitee-am-gateway-core</module>
        <module>gravitee-am-gateway-repository</module>
        <module>gravitee-am-gateway-reactor</module>
        <module>gravitee-am-gateway-policy</module>
        <module>gravitee-am-gateway-certificate</module>
    </modules>
</project><|MERGE_RESOLUTION|>--- conflicted
+++ resolved
@@ -22,11 +22,7 @@
     <parent>
         <groupId>io.gravitee.am</groupId>
         <artifactId>gravitee-am-parent</artifactId>
-<<<<<<< HEAD
         <version>3.0.0-SNAPSHOT</version>
-=======
-        <version>2.10.8</version>
->>>>>>> 2ff9db3e
     </parent>
 
     <groupId>io.gravitee.am.gateway</groupId>
