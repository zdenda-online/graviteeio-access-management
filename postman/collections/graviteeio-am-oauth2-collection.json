--- conflicted
+++ resolved
@@ -1,10 +1,6 @@
 {
 	"info": {
-<<<<<<< HEAD
 		"_postman_id": "49aa98ae-4f9e-4504-a505-45fbd913d84e",
-=======
-		"_postman_id": "6f0813d9-49b1-4263-9048-1daf08d0011d",
->>>>>>> c8a39d91
 		"name": "Gravitee.io - AM - Oauth2",
 		"description": "Test Oauth2 (RFC 6749) specifications",
 		"schema": "https://schema.getpostman.com/json/collection/v2.1.0/collection.json"
