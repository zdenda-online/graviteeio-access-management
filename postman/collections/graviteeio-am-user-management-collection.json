{
<<<<<<< HEAD
  "info": {
    "_postman_id": "adf90957-7fa3-46fb-9cfa-f276a4d048f4",
    "name": "Gravitee.io - AM - User Management",
    "schema": "https://schema.getpostman.com/json/collection/v2.1.0/collection.json"
  },
  "item": [
    {
      "name": "Prepare",
      "item": [
        {
          "name": "Generate admin token",
          "event": [
            {
              "listen": "test",
              "script": {
                "id": "571e9b59-b9e7-452c-9469-9786ded290a6",
                "exec": [
                  "",
                  "pm.test(\"Status code is 200\", function () {",
                  "    pm.response.to.have.status(200);",
                  "});",
                  "",
                  "var token = JSON.parse(responseBody);",
                  "pm.environment.set('token', token.access_token);"
                ],
                "type": "text/javascript"
              }
            }
          ],
          "request": {
            "method": "POST",
            "header": [
              {
                "key": "Authorization",
                "value": "Basic YWRtaW46YWRtaW5hZG1pbg=="
              }
            ],
            "body": {
              "mode": "urlencoded",
              "urlencoded": [
                {
                  "key": "grant_type",
                  "value": "password",
                  "type": "text"
                },
                {
                  "key": "username",
                  "value": "admin",
                  "type": "text"
                },
                {
                  "key": "password",
                  "value": "adminadmin",
                  "type": "text"
                }
              ]
            },
            "url": {
              "raw": "{{management_url}}/management/auth/token",
              "host": [
                "{{management_url}}"
              ],
              "path": [
                "management",
                "auth",
                "token"
              ]
            }
          },
          "response": []
        },
        {
          "name": "Create user management domain",
          "event": [
            {
              "listen": "test",
              "script": {
                "id": "b286f0fa-cfcc-45b9-863a-1dbc87fdf835",
                "exec": [
                  "pm.test(\"Status code is 201\", function () {",
                  "    pm.response.to.have.status(201);",
                  "});",
                  "",
                  "var jsonData = pm.response.json();",
                  "pm.environment.set('domain', jsonData.id);"
                ],
                "type": "text/javascript"
              }
            }
          ],
          "request": {
            "method": "POST",
            "header": [
              {
                "key": "Content-Type",
                "value": "application/json"
              },
              {
                "key": "Authorization",
                "value": "Bearer {{token}}"
              }
            ],
            "body": {
              "mode": "raw",
              "raw": "{\n\t\"name\": \"user-domain\", \n\t\"description\": \"test System for Cross-domain Identity Management specifications\"\n}"
            },
            "url": {
              "raw": "{{management_url}}/management/organizations/{{defaultOrganizationId}}/environments/{{defaultEnvironmentId}}/domains/",
              "host": [
                "{{management_url}}"
              ],
              "path": [
                "management",
                "organizations",
                "{{defaultOrganizationId}}",
                "environments",
                "{{defaultEnvironmentId}}",
                "domains",
                ""
              ]
            }
          },
          "response": []
        },
        {
          "name": "Start domain",
          "event": [
            {
              "listen": "test",
              "script": {
                "id": "bfe78ac1-144a-4bbd-abf9-55e160e723bf",
                "exec": [
                  "// wait for sync process",
                  "setTimeout(function(){}, 10000);"
                ],
                "type": "text/javascript"
              }
            }
          ],
          "request": {
            "method": "PATCH",
            "header": [
              {
                "key": "Content-Type",
                "value": "application/json"
              },
              {
                "key": "Authorization",
                "value": "Bearer {{token}}"
              }
            ],
            "body": {
              "mode": "raw",
              "raw": "{\n  \"enabled\": true\n}"
            },
            "url": {
              "raw": "{{management_url}}/management/organizations/{{defaultOrganizationId}}/environments/{{defaultEnvironmentId}}/domains/{{domain}}",
              "host": [
                "{{management_url}}"
              ],
              "path": [
                "management",
                "organizations",
                "{{defaultOrganizationId}}",
                "environments",
                "{{defaultEnvironmentId}}",
                "domains",
                "{{domain}}"
              ]
            }
          },
          "response": []
        },
        {
          "name": "well-known/openid-configuration",
          "event": [
            {
              "listen": "test",
              "script": {
                "id": "5332b6f5-7419-4792-a30f-cce968d3d67e",
                "exec": [
                  "pm.test(\"Status code is 200\", function () {",
                  "    pm.response.to.have.status(200);",
                  "});",
                  "",
                  "pm.test(\"Check discovery endpoints\", function () {",
                  "    pm.response.to.be.header('Content-Type', 'application/json');",
                  "    var body = pm.response.json();",
                  "    ",
                  "    pm.expect(body).to.have.property(\"token_endpoint\");",
                  "    pm.environment.set('tokenEndpoint', body.token_endpoint);",
                  "});"
                ],
                "type": "text/javascript"
              }
            }
          ],
          "request": {
            "method": "GET",
            "header": [],
            "url": {
              "raw": "{{gateway_url}}/{{domain}}/oidc/.well-known/openid-configuration",
              "host": [
                "{{gateway_url}}"
              ],
              "path": [
                "{{domain}}",
                "oidc",
                ".well-known",
                "openid-configuration"
              ]
            }
          },
          "response": []
        }
      ],
      "protocolProfileBehavior": {}
    },
    {
      "name": "User Management",
      "item": [
        {
          "name": "Roles",
          "item": [
            {
              "name": "Create",
              "item": [
                {
                  "name": "Invalid request - malformed json",
                  "event": [
                    {
                      "listen": "test",
                      "script": {
                        "id": "56ffba4f-b70a-452d-a063-8c3865594fd4",
                        "exec": [
                          "pm.test(\"Status code is 400\", function () {",
                          "    pm.response.to.have.status(400);",
                          "});"
                        ],
                        "type": "text/javascript"
                      }
                    }
                  ],
                  "request": {
                    "method": "POST",
                    "header": [
                      {
                        "key": "Authorization",
                        "type": "text",
                        "value": "Bearer {{token}}"
                      },
                      {
                        "key": "Content-Type",
                        "name": "Content-Type",
                        "type": "text",
                        "value": "application/json"
                      }
                    ],
                    "body": {
                      "mode": "raw",
                      "raw": "{\n\t\"wrong\" : \n}"
                    },
                    "url": {
                      "raw": "{{management_url}}/management/organizations/{{defaultOrganizationId}}/environments/{{defaultEnvironmentId}}/domains/{{domain}}/roles",
                      "host": [
                        "{{management_url}}"
                      ],
                      "path": [
                        "management",
                        "organizations",
                        "{{defaultOrganizationId}}",
                        "environments",
                        "{{defaultEnvironmentId}}",
                        "domains",
                        "{{domain}}",
                        "roles"
                      ]
                    }
                  },
                  "response": []
                },
                {
                  "name": "Invalid request - name required",
                  "event": [
                    {
                      "listen": "test",
                      "script": {
                        "id": "56ffba4f-b70a-452d-a063-8c3865594fd4",
                        "exec": [
                          "pm.test(\"Status code is 400\", function () {",
                          "    pm.response.to.have.status(400);",
                          "});",
                          "",
                          "pm.test(\"UM - create role - name field required\", function () {",
                          "    var jsonData = pm.response.json();",
                          "    pm.expect(jsonData.message).to.eql(\"[name: must not be null]\");",
                          "});"
                        ],
                        "type": "text/javascript"
                      }
                    }
                  ],
                  "request": {
                    "method": "POST",
                    "header": [
                      {
                        "key": "Authorization",
                        "type": "text",
                        "value": "Bearer {{token}}"
                      },
                      {
                        "key": "Content-Type",
                        "name": "Content-Type",
                        "type": "text",
                        "value": "application/json"
                      }
                    ],
                    "body": {
                      "mode": "raw",
                      "raw": "{\n\t\"description\": \"role description\"\n}"
                    },
                    "url": {
                      "raw": "{{management_url}}/management/organizations/{{defaultOrganizationId}}/environments/{{defaultEnvironmentId}}/domains/{{domain}}/roles",
                      "host": [
                        "{{management_url}}"
                      ],
                      "path": [
                        "management",
                        "organizations",
                        "{{defaultOrganizationId}}",
                        "environments",
                        "{{defaultEnvironmentId}}",
                        "domains",
                        "{{domain}}",
                        "roles"
                      ]
                    }
                  },
                  "response": []
                },
                {
                  "name": "Create role",
                  "event": [
                    {
                      "listen": "test",
                      "script": {
                        "id": "ac86c3c9-c0a7-4616-b7cf-6847a7f48801",
                        "exec": [
                          "pm.test(\"Status code is 201\", function () {",
                          "    pm.response.to.have.status(201);",
                          "});",
                          "",
                          "pm.test(\"UM - create role\", function () {",
                          "    var jsonData = pm.response.json();",
                          "    let domain = pm.environment.get(\"domain\");",
                          "    ",
                          "    pm.expect(jsonData).to.have.property('id');",
                          "    pm.expect(jsonData.name).to.eql('role name');",
                          "    pm.expect(jsonData.description).to.eql('role description');",
                          "    pm.environment.set('roleUM', jsonData.id);",
                          "});"
                        ],
                        "type": "text/javascript"
                      }
                    }
                  ],
                  "request": {
                    "method": "POST",
                    "header": [
                      {
                        "key": "Authorization",
                        "type": "text",
                        "value": "Bearer {{token}}"
                      },
                      {
                        "key": "Content-Type",
                        "name": "Content-Type",
                        "type": "text",
                        "value": "application/json"
                      }
                    ],
                    "body": {
                      "mode": "raw",
                      "raw": "{\n\t\"name\": \"role name\",\n\t\"description\": \"role description\"\n}"
                    },
                    "url": {
                      "raw": "{{management_url}}/management/organizations/{{defaultOrganizationId}}/environments/{{defaultEnvironmentId}}/domains/{{domain}}/roles",
                      "host": [
                        "{{management_url}}"
                      ],
                      "path": [
                        "management",
                        "organizations",
                        "{{defaultOrganizationId}}",
                        "environments",
                        "{{defaultEnvironmentId}}",
                        "domains",
                        "{{domain}}",
                        "roles"
                      ]
                    }
                  },
                  "response": []
                },
                {
                  "name": "Create role 2",
                  "event": [
                    {
                      "listen": "test",
                      "script": {
                        "id": "ac86c3c9-c0a7-4616-b7cf-6847a7f48801",
                        "exec": [
                          "pm.test(\"Status code is 201\", function () {",
                          "    pm.response.to.have.status(201);",
                          "});",
                          "",
                          "pm.test(\"UM - create role\", function () {",
                          "    var jsonData = pm.response.json();",
                          "    let domain = pm.environment.get(\"domain\");",
                          "    ",
                          "    pm.expect(jsonData).to.have.property('id');",
                          "    pm.expect(jsonData.name).to.eql('role 2 name');",
                          "    pm.expect(jsonData.description).to.eql('role 2 description');",
                          "    pm.environment.set('role2UM', jsonData.id);",
                          "});"
                        ],
                        "type": "text/javascript"
                      }
                    }
                  ],
                  "request": {
                    "method": "POST",
                    "header": [
                      {
                        "key": "Authorization",
                        "type": "text",
                        "value": "Bearer {{token}}"
                      },
                      {
                        "key": "Content-Type",
                        "name": "Content-Type",
                        "type": "text",
                        "value": "application/json"
                      }
                    ],
                    "body": {
                      "mode": "raw",
                      "raw": "{\n\t\"name\": \"role 2 name\",\n\t\"description\": \"role 2 description\"\n}"
                    },
                    "url": {
                      "raw": "{{management_url}}/management/organizations/{{defaultOrganizationId}}/environments/{{defaultEnvironmentId}}/domains/{{domain}}/roles",
                      "host": [
                        "{{management_url}}"
                      ],
                      "path": [
                        "management",
                        "organizations",
                        "{{defaultOrganizationId}}",
                        "environments",
                        "{{defaultEnvironmentId}}",
                        "domains",
                        "{{domain}}",
                        "roles"
                      ]
                    }
                  },
                  "response": []
                },
                {
                  "name": "Invalid request - name already exists",
                  "event": [
                    {
                      "listen": "test",
                      "script": {
                        "id": "ac86c3c9-c0a7-4616-b7cf-6847a7f48801",
                        "exec": [
                          "pm.test(\"Status code is 400\", function () {",
                          "    pm.response.to.have.status(400);",
                          "});",
                          "",
                          "pm.test(\"UM - create role - uniqueness\", function () {",
                          "    var jsonData = pm.response.json();",
                          "    pm.expect(jsonData.message).to.eql(\"A role [role name] already exists.\");",
                          "});"
                        ],
                        "type": "text/javascript"
                      }
                    }
                  ],
                  "request": {
                    "method": "POST",
                    "header": [
                      {
                        "key": "Authorization",
                        "type": "text",
                        "value": "Bearer {{token}}"
                      },
                      {
                        "key": "Content-Type",
                        "name": "Content-Type",
                        "type": "text",
                        "value": "application/json"
                      }
                    ],
                    "body": {
                      "mode": "raw",
                      "raw": "{\n\t\"name\": \"role name\"\n}"
                    },
                    "url": {
                      "raw": "{{management_url}}/management/organizations/{{defaultOrganizationId}}/environments/{{defaultEnvironmentId}}/domains/{{domain}}/roles",
                      "host": [
                        "{{management_url}}"
                      ],
                      "path": [
                        "management",
                        "organizations",
                        "{{defaultOrganizationId}}",
                        "environments",
                        "{{defaultEnvironmentId}}",
                        "domains",
                        "{{domain}}",
                        "roles"
                      ]
                    }
                  },
                  "response": []
                }
              ],
              "protocolProfileBehavior": {},
              "_postman_isSubFolder": true
            },
            {
              "name": "Update",
              "item": [
                {
                  "name": "Invalid request - role not found",
                  "event": [
                    {
                      "listen": "test",
                      "script": {
                        "id": "56ffba4f-b70a-452d-a063-8c3865594fd4",
                        "exec": [
                          "pm.test(\"Status code is 404\", function () {",
                          "    pm.response.to.have.status(404);",
                          "});",
                          "",
                          "pm.test(\"UM - update role - unknown role\", function () {",
                          "    var jsonData = pm.response.json();",
                          "    pm.expect(jsonData.message).to.eql(\"Role [wrong-id] can not be found.\");",
                          "});"
                        ],
                        "type": "text/javascript"
                      }
                    }
                  ],
                  "request": {
                    "method": "PUT",
                    "header": [
                      {
                        "key": "Authorization",
                        "type": "text",
                        "value": "Bearer {{token}}"
                      },
                      {
                        "key": "Content-Type",
                        "name": "Content-Type",
                        "type": "text",
                        "value": "application/json"
                      }
                    ],
                    "body": {
                      "mode": "raw",
                      "raw": "{\n\t\"name\": \"role name 2\"\n}"
                    },
                    "url": {
                      "raw": "{{management_url}}/management/organizations/{{defaultOrganizationId}}/environments/{{defaultEnvironmentId}}/domains/{{domain}}/roles/wrong-id",
                      "host": [
                        "{{management_url}}"
                      ],
                      "path": [
                        "management",
                        "organizations",
                        "{{defaultOrganizationId}}",
                        "environments",
                        "{{defaultEnvironmentId}}",
                        "domains",
                        "{{domain}}",
                        "roles",
                        "wrong-id"
                      ]
                    }
                  },
                  "response": []
                },
                {
                  "name": "Invalid request - malformed json",
                  "event": [
                    {
                      "listen": "test",
                      "script": {
                        "id": "56ffba4f-b70a-452d-a063-8c3865594fd4",
                        "exec": [
                          "pm.test(\"Status code is 400\", function () {",
                          "    pm.response.to.have.status(400);",
                          "});"
                        ],
                        "type": "text/javascript"
                      }
                    }
                  ],
                  "request": {
                    "method": "PUT",
                    "header": [
                      {
                        "key": "Authorization",
                        "type": "text",
                        "value": "Bearer {{token}}"
                      }
                    ],
                    "body": {
                      "mode": "raw",
                      "raw": ""
                    },
                    "url": {
                      "raw": "{{management_url}}/management/organizations/{{defaultOrganizationId}}/environments/{{defaultEnvironmentId}}/domains/{{domain}}/roles/{{roleUM}}",
                      "host": [
                        "{{management_url}}"
                      ],
                      "path": [
                        "management",
                        "organizations",
                        "{{defaultOrganizationId}}",
                        "environments",
                        "{{defaultEnvironmentId}}",
                        "domains",
                        "{{domain}}",
                        "roles",
                        "{{roleUM}}"
                      ]
                    }
                  },
                  "response": []
                },
                {
                  "name": "Update role",
                  "event": [
                    {
                      "listen": "test",
                      "script": {
                        "id": "56ffba4f-b70a-452d-a063-8c3865594fd4",
                        "exec": [
                          "pm.test(\"Status code is 200\", function () {",
                          "    pm.response.to.have.status(200);",
                          "});",
                          "",
                          "pm.test(\"UM - update role\", function () {",
                          "    var jsonData = pm.response.json();",
                          "    pm.expect(jsonData.description).to.eql('new description');",
                          "    pm.expect(jsonData.permissions).to.eql(['read']);",
                          "});"
                        ],
                        "type": "text/javascript"
                      }
                    }
                  ],
                  "request": {
                    "method": "PUT",
                    "header": [
                      {
                        "key": "Authorization",
                        "type": "text",
                        "value": "Bearer {{token}}"
                      },
                      {
                        "key": "Content-Type",
                        "name": "Content-Type",
                        "type": "text",
                        "value": "application/json"
                      }
                    ],
                    "body": {
                      "mode": "raw",
                      "raw": "{\n\t\"name\": \"role name\",\n\t\"description\": \"new description\",\n\t\"permissions\": [\"read\"]\n}"
                    },
                    "url": {
                      "raw": "{{management_url}}/management/organizations/{{defaultOrganizationId}}/environments/{{defaultEnvironmentId}}/domains/{{domain}}/roles/{{roleUM}}",
                      "host": [
                        "{{management_url}}"
                      ],
                      "path": [
                        "management",
                        "organizations",
                        "{{defaultOrganizationId}}",
                        "environments",
                        "{{defaultEnvironmentId}}",
                        "domains",
                        "{{domain}}",
                        "roles",
                        "{{roleUM}}"
                      ]
                    }
                  },
                  "response": []
                },
                {
                  "name": "Update role 2",
                  "event": [
                    {
                      "listen": "test",
                      "script": {
                        "id": "56ffba4f-b70a-452d-a063-8c3865594fd4",
                        "exec": [
                          "pm.test(\"Status code is 200\", function () {",
                          "    pm.response.to.have.status(200);",
                          "});",
                          "",
                          "pm.test(\"UM - update role\", function () {",
                          "    var jsonData = pm.response.json();",
                          "    pm.expect(jsonData.description).to.eql('new description 2');",
                          "    pm.expect(jsonData.permissions).to.eql(['write']);",
                          "});"
                        ],
                        "type": "text/javascript"
                      }
                    }
                  ],
                  "request": {
                    "method": "PUT",
                    "header": [
                      {
                        "key": "Authorization",
                        "type": "text",
                        "value": "Bearer {{token}}"
                      },
                      {
                        "key": "Content-Type",
                        "name": "Content-Type",
                        "type": "text",
                        "value": "application/json"
                      }
                    ],
                    "body": {
                      "mode": "raw",
                      "raw": "{\n\t\"name\": \"role 2 name\",\n\t\"description\": \"new description 2\",\n\t\"permissions\": [\"write\"]\n}"
                    },
                    "url": {
                      "raw": "{{management_url}}/management/organizations/{{defaultOrganizationId}}/environments/{{defaultEnvironmentId}}/domains/{{domain}}/roles/{{role2UM}}",
                      "host": [
                        "{{management_url}}"
                      ],
                      "path": [
                        "management",
                        "organizations",
                        "{{defaultOrganizationId}}",
                        "environments",
                        "{{defaultEnvironmentId}}",
                        "domains",
                        "{{domain}}",
                        "roles",
                        "{{role2UM}}"
                      ]
                    }
                  },
                  "response": []
                }
              ],
              "protocolProfileBehavior": {},
              "_postman_isSubFolder": true
            },
            {
              "name": "List",
              "item": [
                {
                  "name": "List roles",
                  "event": [
                    {
                      "listen": "test",
                      "script": {
                        "id": "ace28d5f-a975-4430-ba47-29184cf01460",
                        "exec": [
                          "pm.test(\"Status code is 200\", function () {",
                          "    pm.response.to.have.status(200);",
                          "});",
                          "",
                          "pm.test(\"UM - list roles\", function () {",
                          "    var jsonData = pm.response.json();",
                          "    pm.expect(jsonData.length).to.eql(2);",
                          "});"
                        ],
                        "type": "text/javascript"
                      }
                    }
                  ],
                  "request": {
                    "method": "GET",
                    "header": [
                      {
                        "key": "Authorization",
                        "type": "text",
                        "value": "Bearer {{token}}"
                      }
                    ],
                    "url": {
                      "raw": "{{management_url}}/management/organizations/{{defaultOrganizationId}}/environments/{{defaultEnvironmentId}}/domains/{{domain}}/roles",
                      "host": [
                        "{{management_url}}"
                      ],
                      "path": [
                        "management",
                        "organizations",
                        "{{defaultOrganizationId}}",
                        "environments",
                        "{{defaultEnvironmentId}}",
                        "domains",
                        "{{domain}}",
                        "roles"
                      ]
                    }
                  },
                  "response": []
                }
              ],
              "protocolProfileBehavior": {},
              "_postman_isSubFolder": true
            }
          ],
          "protocolProfileBehavior": {},
          "_postman_isSubFolder": true
        },
        {
          "name": "Users",
          "item": [
            {
              "name": "Create",
              "item": [
                {
                  "name": "Invalid request - malformed json",
                  "event": [
                    {
                      "listen": "test",
                      "script": {
                        "id": "56ffba4f-b70a-452d-a063-8c3865594fd4",
                        "exec": [
                          "pm.test(\"Status code is 400\", function () {",
                          "    pm.response.to.have.status(400);",
                          "});"
                        ],
                        "type": "text/javascript"
                      }
                    }
                  ],
                  "request": {
                    "method": "POST",
                    "header": [
                      {
                        "key": "Authorization",
                        "value": "Bearer {{token}}",
                        "type": "text"
                      },
                      {
                        "key": "Content-Type",
                        "name": "Content-Type",
                        "value": "application/json",
                        "type": "text"
                      }
                    ],
                    "body": {
                      "mode": "raw",
                      "raw": "{\n\t\"wrong\" : \n}"
                    },
                    "url": {
                      "raw": "{{management_url}}/management/organizations/{{defaultOrganizationId}}/environments/{{defaultEnvironmentId}}/domains/{{domain}}/users",
                      "host": [
                        "{{management_url}}"
                      ],
                      "path": [
                        "management",
                        "organizations",
                        "{{defaultOrganizationId}}",
                        "environments",
                        "{{defaultEnvironmentId}}",
                        "domains",
                        "{{domain}}",
                        "users"
                      ]
                    }
                  },
                  "response": []
                },
                {
                  "name": "Invalid request - username required",
                  "event": [
                    {
                      "listen": "test",
                      "script": {
                        "id": "56ffba4f-b70a-452d-a063-8c3865594fd4",
                        "exec": [
                          "pm.test(\"Status code is 400\", function () {",
                          "    pm.response.to.have.status(400);",
                          "});",
                          "",
                          "pm.test(\"UM - create user - username field required\", function () {",
                          "    var jsonData = pm.response.json();",
                          "    pm.expect(jsonData.message).to.eql(\"[username: must not be null]\");",
                          "});"
                        ],
                        "type": "text/javascript"
                      }
                    }
                  ],
                  "request": {
                    "method": "POST",
                    "header": [
                      {
                        "key": "Authorization",
                        "type": "text",
                        "value": "Bearer {{token}}"
                      },
                      {
                        "key": "Content-Type",
                        "name": "Content-Type",
                        "value": "application/json",
                        "type": "text"
                      }
                    ],
                    "body": {
                      "mode": "raw",
                      "raw": "{\n\t\"firstName\": \"Jensen\",\n\t\"lastName\": \"Barbara\",\n\t\"email\": \"jensen.barbara@mail.com\"\n}"
                    },
                    "url": {
                      "raw": "{{management_url}}/management/organizations/{{defaultOrganizationId}}/environments/{{defaultEnvironmentId}}/domains/{{domain}}/users",
                      "host": [
                        "{{management_url}}"
                      ],
                      "path": [
                        "management",
                        "organizations",
                        "{{defaultOrganizationId}}",
                        "environments",
                        "{{defaultEnvironmentId}}",
                        "domains",
                        "{{domain}}",
                        "users"
                      ]
                    }
                  },
                  "response": []
                },
                {
                  "name": "Invalid request - email required",
                  "event": [
                    {
                      "listen": "test",
                      "script": {
                        "id": "56ffba4f-b70a-452d-a063-8c3865594fd4",
                        "exec": [
                          "pm.test(\"Status code is 400\", function () {",
                          "    pm.response.to.have.status(400);",
                          "});",
                          "",
                          "pm.test(\"UM - create user - email field required\", function () {",
                          "    var jsonData = pm.response.json();",
                          "    pm.expect(jsonData.message).to.eql(\"[email: must not be null]\");",
                          "});"
                        ],
                        "type": "text/javascript"
                      }
                    }
                  ],
                  "request": {
                    "method": "POST",
                    "header": [
                      {
                        "key": "Authorization",
                        "type": "text",
                        "value": "Bearer {{token}}"
                      },
                      {
                        "key": "Content-Type",
                        "name": "Content-Type",
                        "type": "text",
                        "value": "application/json"
                      }
                    ],
                    "body": {
                      "mode": "raw",
                      "raw": "{\n\t\"firstName\": \"Jensen\",\n\t\"lastName\": \"Barbara\",\n\t\"username\": \"jensen.barbara\"\n}"
                    },
                    "url": {
                      "raw": "{{management_url}}/management/organizations/{{defaultOrganizationId}}/environments/{{defaultEnvironmentId}}/domains/{{domain}}/users",
                      "host": [
                        "{{management_url}}"
                      ],
                      "path": [
                        "management",
                        "organizations",
                        "{{defaultOrganizationId}}",
                        "environments",
                        "{{defaultEnvironmentId}}",
                        "domains",
                        "{{domain}}",
                        "users"
                      ]
                    }
                  },
                  "response": []
                },
                {
                  "name": "Invalid request - password required if no pre-registration",
                  "event": [
                    {
                      "listen": "test",
                      "script": {
                        "id": "56ffba4f-b70a-452d-a063-8c3865594fd4",
                        "exec": [
                          "pm.test(\"Status code is 400\", function () {",
                          "    pm.response.to.have.status(400);",
                          "});",
                          "",
                          "pm.test(\"UM - create user - password field required if no pre-registration\", function () {",
                          "    var jsonData = pm.response.json();",
                          "    pm.expect(jsonData.message).to.eql(\"Field [password] is required\");",
                          "});"
                        ],
                        "type": "text/javascript"
                      }
                    }
                  ],
                  "request": {
                    "method": "POST",
                    "header": [
                      {
                        "key": "Authorization",
                        "type": "text",
                        "value": "Bearer {{token}}"
                      },
                      {
                        "key": "Content-Type",
                        "name": "Content-Type",
                        "type": "text",
                        "value": "application/json"
                      }
                    ],
                    "body": {
                      "mode": "raw",
                      "raw": "{\n\t\"firstName\": \"Jensen\",\n\t\"lastName\": \"Barbara\",\n\t\"username\": \"jensen.barbara\",\n\t\"email\": \"jensen.barbara@mail.com\"\n}"
                    },
                    "url": {
                      "raw": "{{management_url}}/management/organizations/{{defaultOrganizationId}}/environments/{{defaultEnvironmentId}}/domains/{{domain}}/users",
                      "host": [
                        "{{management_url}}"
                      ],
                      "path": [
                        "management",
                        "organizations",
                        "{{defaultOrganizationId}}",
                        "environments",
                        "{{defaultEnvironmentId}}",
                        "domains",
                        "{{domain}}",
                        "users"
                      ]
                    }
                  },
                  "response": []
                },
                {
                  "name": "Invalid request - email malformed",
                  "event": [
                    {
                      "listen": "test",
                      "script": {
                        "id": "56ffba4f-b70a-452d-a063-8c3865594fd4",
                        "exec": [
                          "pm.test(\"Status code is 400\", function () {",
                          "    pm.response.to.have.status(400);",
                          "});",
                          "",
                          "pm.test(\"UM - create user - email malformed\", function () {",
                          "    var jsonData = pm.response.json();",
                          "    pm.expect(jsonData.message).to.eql(\"[jensen.barba: must be a well-formed email address]\");",
                          "});"
                        ],
                        "type": "text/javascript"
                      }
                    }
                  ],
                  "request": {
                    "method": "POST",
                    "header": [
                      {
                        "key": "Authorization",
                        "type": "text",
                        "value": "Bearer {{token}}"
                      },
                      {
                        "key": "Content-Type",
                        "name": "Content-Type",
                        "type": "text",
                        "value": "application/json"
                      }
                    ],
                    "body": {
                      "mode": "raw",
                      "raw": "{\n\t\"firstName\": \"Jensen\",\n\t\"lastName\": \"Barbara\",\n\t\"username\": \"jensen.barbara\",\n\t\"email\": \"jensen.barba\",\n\t\"password\": \"password\"\n}"
                    },
                    "url": {
                      "raw": "{{management_url}}/management/organizations/{{defaultOrganizationId}}/environments/{{defaultEnvironmentId}}/domains/{{domain}}/users",
                      "host": [
                        "{{management_url}}"
                      ],
                      "path": [
                        "management",
                        "organizations",
                        "{{defaultOrganizationId}}",
                        "environments",
                        "{{defaultEnvironmentId}}",
                        "domains",
                        "{{domain}}",
                        "users"
                      ]
                    }
                  },
                  "response": []
                },
                {
                  "name": "Create user",
                  "event": [
                    {
                      "listen": "test",
                      "script": {
                        "id": "ac86c3c9-c0a7-4616-b7cf-6847a7f48801",
                        "exec": [
                          "pm.test(\"Status code is 201\", function () {",
                          "    pm.response.to.have.status(201);",
                          "});",
                          "",
                          "pm.test(\"UM - create user\", function () {",
                          "    var jsonData = pm.response.json();",
                          "    let domain = pm.environment.get(\"domain\");",
                          "    ",
                          "    pm.expect(jsonData).to.have.property('id');",
                          "    pm.expect(jsonData.internal).to.eql(true);",
                          "    pm.expect(jsonData.enabled).to.eql(true);",
                          "    pm.expect(jsonData.preRegistration).to.eql(false);",
                          "    pm.expect(jsonData.registrationCompleted).to.eql(true);",
                          "    pm.expect(jsonData.source).to.eql('default-idp-'+domain)",
                          "    pm.environment.set('userUM', jsonData.id);",
                          "});"
                        ],
                        "type": "text/javascript"
                      }
                    }
                  ],
                  "request": {
                    "method": "POST",
                    "header": [
                      {
                        "key": "Authorization",
                        "value": "Bearer {{token}}",
                        "type": "text"
                      },
                      {
                        "key": "Content-Type",
                        "name": "Content-Type",
                        "value": "application/json",
                        "type": "text"
                      }
                    ],
                    "body": {
                      "mode": "raw",
                      "raw": "{\n\t\"firstName\": \"Jensen\",\n\t\"lastName\": \"Barbara\",\n\t\"username\": \"jensen.barbara\",\n\t\"email\": \"jensen.barbara@mail.com\",\n\t\"password\": \"password\"\n}"
                    },
                    "url": {
                      "raw": "{{management_url}}/management/organizations/{{defaultOrganizationId}}/environments/{{defaultEnvironmentId}}/domains/{{domain}}/users",
                      "host": [
                        "{{management_url}}"
                      ],
                      "path": [
                        "management",
                        "organizations",
                        "{{defaultOrganizationId}}",
                        "environments",
                        "{{defaultEnvironmentId}}",
                        "domains",
                        "{{domain}}",
                        "users"
                      ]
                    }
                  },
                  "response": []
                },
                {
                  "name": "Invalid request - username already exists",
                  "event": [
                    {
                      "listen": "test",
                      "script": {
                        "id": "ac86c3c9-c0a7-4616-b7cf-6847a7f48801",
                        "exec": [
                          "pm.test(\"Status code is 400\", function () {",
                          "    pm.response.to.have.status(400);",
                          "});",
                          "",
                          "pm.test(\"UM - create user - uniqueness\", function () {",
                          "    var jsonData = pm.response.json();",
                          "    pm.expect(jsonData.message).to.eql(\"A user [jensen.barbara] already exists.\");",
                          "});"
                        ],
                        "type": "text/javascript"
                      }
                    }
                  ],
                  "request": {
                    "method": "POST",
                    "header": [
                      {
                        "key": "Authorization",
                        "type": "text",
                        "value": "Bearer {{token}}"
                      },
                      {
                        "key": "Content-Type",
                        "name": "Content-Type",
                        "type": "text",
                        "value": "application/json"
                      }
                    ],
                    "body": {
                      "mode": "raw",
                      "raw": "{\n\t\"firstName\": \"Jensen\",\n\t\"lastName\": \"Barbara\",\n\t\"username\": \"jensen.barbara\",\n\t\"email\": \"jensen.barbara@mail.com\",\n\t\"password\": \"password\"\n}"
                    },
                    "url": {
                      "raw": "{{management_url}}/management/organizations/{{defaultOrganizationId}}/environments/{{defaultEnvironmentId}}/domains/{{domain}}/users",
                      "host": [
                        "{{management_url}}"
                      ],
                      "path": [
                        "management",
                        "organizations",
                        "{{defaultOrganizationId}}",
                        "environments",
                        "{{defaultEnvironmentId}}",
                        "domains",
                        "{{domain}}",
                        "users"
                      ]
                    }
                  },
                  "response": []
                },
                {
                  "name": "Invalid request - username already exists - case insensitive",
                  "event": [
                    {
                      "listen": "test",
                      "script": {
                        "id": "ac86c3c9-c0a7-4616-b7cf-6847a7f48801",
                        "exec": [
                          "pm.test(\"Status code is 400\", function () {",
                          "    pm.response.to.have.status(400);",
                          "});",
                          "",
                          "pm.test(\"UM - create user - uniqueness\", function () {",
                          "    var jsonData = pm.response.json();",
                          "    pm.expect(jsonData.message).to.eql(\"A user [jensen.BarBara] already exists.\");",
                          "});"
                        ],
                        "type": "text/javascript"
                      }
                    }
                  ],
                  "request": {
                    "method": "POST",
                    "header": [
                      {
                        "key": "Authorization",
                        "type": "text",
                        "value": "Bearer {{token}}"
                      },
                      {
                        "key": "Content-Type",
                        "name": "Content-Type",
                        "type": "text",
                        "value": "application/json"
                      }
                    ],
                    "body": {
                      "mode": "raw",
                      "raw": "{\n\t\"firstName\": \"Jensen\",\n\t\"lastName\": \"Barbara\",\n\t\"username\": \"jensen.BarBara\",\n\t\"email\": \"jensen.barbara@mail.com\",\n\t\"password\": \"password\"\n}"
                    },
                    "url": {
                      "raw": "{{management_url}}/management/organizations/{{defaultOrganizationId}}/environments/{{defaultEnvironmentId}}/domains/{{domain}}/users",
                      "host": [
                        "{{management_url}}"
                      ],
                      "path": [
                        "management",
                        "organizations",
                        "{{defaultOrganizationId}}",
                        "environments",
                        "{{defaultEnvironmentId}}",
                        "domains",
                        "{{domain}}",
                        "users"
                      ]
                    }
                  },
                  "response": []
                }
              ],
              "protocolProfileBehavior": {},
              "_postman_isSubFolder": true
            },
            {
              "name": "Update",
              "item": [
                {
                  "name": "Invalid request - user not found",
                  "event": [
                    {
                      "listen": "test",
                      "script": {
                        "id": "56ffba4f-b70a-452d-a063-8c3865594fd4",
                        "exec": [
                          "pm.test(\"Status code is 404\", function () {",
                          "    pm.response.to.have.status(404);",
                          "});",
                          "",
                          "pm.test(\"UM - update user - unknown user\", function () {",
                          "    var jsonData = pm.response.json();",
                          "    pm.expect(jsonData.message).to.eql(\"User [wrong-id] can not be found.\");",
                          "});"
                        ],
                        "type": "text/javascript"
                      }
                    }
                  ],
                  "request": {
                    "method": "PUT",
                    "header": [
                      {
                        "key": "Authorization",
                        "type": "text",
                        "value": "Bearer {{token}}"
                      },
                      {
                        "key": "Content-Type",
                        "name": "Content-Type",
                        "value": "application/json",
                        "type": "text"
                      }
                    ],
                    "body": {
                      "mode": "raw",
                      "raw": "{\n\t\"firstName\": \"Jensen\",\n\t\"lastName\": \"Barbara\",\n\t\"email\": \"jensen.barbara@mail.com\"\n}"
                    },
                    "url": {
                      "raw": "{{management_url}}/management/organizations/{{defaultOrganizationId}}/environments/{{defaultEnvironmentId}}/domains/{{domain}}/users/wrong-id",
                      "host": [
                        "{{management_url}}"
                      ],
                      "path": [
                        "management",
                        "organizations",
                        "{{defaultOrganizationId}}",
                        "environments",
                        "{{defaultEnvironmentId}}",
                        "domains",
                        "{{domain}}",
                        "users",
                        "wrong-id"
                      ]
                    }
                  },
                  "response": []
                },
                {
                  "name": "Invalid request - malformed json",
                  "event": [
                    {
                      "listen": "test",
                      "script": {
                        "id": "56ffba4f-b70a-452d-a063-8c3865594fd4",
                        "exec": [
                          "pm.test(\"Status code is 400\", function () {",
                          "    pm.response.to.have.status(400);",
                          "});"
                        ],
                        "type": "text/javascript"
                      }
                    }
                  ],
                  "request": {
                    "method": "PUT",
                    "header": [
                      {
                        "key": "Authorization",
                        "value": "Bearer {{token}}",
                        "type": "text"
                      }
                    ],
                    "body": {
                      "mode": "raw",
                      "raw": ""
                    },
                    "url": {
                      "raw": "{{management_url}}/management/organizations/{{defaultOrganizationId}}/environments/{{defaultEnvironmentId}}/domains/{{domain}}/users/{{userUM}}",
                      "host": [
                        "{{management_url}}"
                      ],
                      "path": [
                        "management",
                        "organizations",
                        "{{defaultOrganizationId}}",
                        "environments",
                        "{{defaultEnvironmentId}}",
                        "domains",
                        "{{domain}}",
                        "users",
                        "{{userUM}}"
                      ]
                    }
                  },
                  "response": []
                },
                {
                  "name": "Update user",
                  "event": [
                    {
                      "listen": "test",
                      "script": {
                        "id": "56ffba4f-b70a-452d-a063-8c3865594fd4",
                        "exec": [
                          "pm.test(\"Status code is 200\", function () {",
                          "    pm.response.to.have.status(200);",
                          "});",
                          "",
                          "pm.test(\"UM - update user\", function () {",
                          "    var jsonData = pm.response.json();",
                          "    pm.expect(jsonData.additionalInformation.profile).to.eql('https://my.profile.com');",
                          "});"
                        ],
                        "type": "text/javascript"
                      }
                    }
                  ],
                  "request": {
                    "method": "PUT",
                    "header": [
                      {
                        "key": "Authorization",
                        "type": "text",
                        "value": "Bearer {{token}}"
                      },
                      {
                        "key": "Content-Type",
                        "name": "Content-Type",
                        "type": "text",
                        "value": "application/json"
                      }
                    ],
                    "body": {
                      "mode": "raw",
                      "raw": "{\n\t\"firstName\": \"Jensen\",\n\t\"lastName\": \"Barbara\",\n\t\"email\": \"jensen.barbara@mail.com\",\n\t\"additionalInformation\": {\n\t\t\"profile\":\"https://my.profile.com\"\n\t}\n}"
                    },
                    "url": {
                      "raw": "{{management_url}}/management/organizations/{{defaultOrganizationId}}/environments/{{defaultEnvironmentId}}/domains/{{domain}}/users/{{userUM}}",
                      "host": [
                        "{{management_url}}"
                      ],
                      "path": [
                        "management",
                        "organizations",
                        "{{defaultOrganizationId}}",
                        "environments",
                        "{{defaultEnvironmentId}}",
                        "domains",
                        "{{domain}}",
                        "users",
                        "{{userUM}}"
                      ]
                    }
                  },
                  "response": []
                }
              ],
              "protocolProfileBehavior": {},
              "_postman_isSubFolder": true
            },
            {
              "name": "List",
              "item": [
                {
                  "name": "List users",
                  "event": [
                    {
                      "listen": "test",
                      "script": {
                        "id": "ace28d5f-a975-4430-ba47-29184cf01460",
                        "exec": [
                          "pm.test(\"Status code is 200\", function () {",
                          "    pm.response.to.have.status(200);",
                          "});",
                          "",
                          "pm.test(\"UM - list users\", function () {",
                          "    var jsonData = pm.response.json();",
                          "    pm.expect(jsonData.currentPage).to.eql(0);",
                          "    pm.expect(jsonData.totalCount).to.eql(1);",
                          "    pm.expect(jsonData.data.length).to.eql(1);",
                          "});"
                        ],
                        "type": "text/javascript"
                      }
                    }
                  ],
                  "request": {
                    "method": "GET",
                    "header": [
                      {
                        "key": "Authorization",
                        "value": "Bearer {{token}}",
                        "type": "text"
                      }
                    ],
                    "url": {
                      "raw": "{{management_url}}/management/organizations/{{defaultOrganizationId}}/environments/{{defaultEnvironmentId}}/domains/{{domain}}/users",
                      "host": [
                        "{{management_url}}"
                      ],
                      "path": [
                        "management",
                        "organizations",
                        "{{defaultOrganizationId}}",
                        "environments",
                        "{{defaultEnvironmentId}}",
                        "domains",
                        "{{domain}}",
                        "users"
                      ]
                    }
                  },
                  "response": []
                }
              ],
              "protocolProfileBehavior": {},
              "_postman_isSubFolder": true
            },
            {
              "name": "Assign roles",
              "item": [
                {
                  "name": "Assign roles to user - role not found",
                  "event": [
                    {
                      "listen": "test",
                      "script": {
                        "id": "56ffba4f-b70a-452d-a063-8c3865594fd4",
                        "exec": [
                          "pm.test(\"Status code is 404\", function () {",
                          "    pm.response.to.have.status(404);",
                          "});"
                        ],
                        "type": "text/javascript"
                      }
                    }
                  ],
                  "request": {
                    "method": "POST",
                    "header": [
                      {
                        "key": "Authorization",
                        "type": "text",
                        "value": "Bearer {{token}}"
                      },
                      {
                        "key": "Content-Type",
                        "name": "Content-Type",
                        "type": "text",
                        "value": "application/json"
                      }
                    ],
                    "body": {
                      "mode": "raw",
                      "raw": "[\"wrong-role-id\"]\n"
                    },
                    "url": {
                      "raw": "{{management_url}}/management/organizations/{{defaultOrganizationId}}/environments/{{defaultEnvironmentId}}/domains/{{domain}}/users/{{userUM}}/roles",
                      "host": [
                        "{{management_url}}"
                      ],
                      "path": [
                        "management",
                        "organizations",
                        "{{defaultOrganizationId}}",
                        "environments",
                        "{{defaultEnvironmentId}}",
                        "domains",
                        "{{domain}}",
                        "users",
                        "{{userUM}}",
                        "roles"
                      ]
                    }
                  },
                  "response": []
                },
                {
                  "name": "Assign roles to user",
                  "event": [
                    {
                      "listen": "test",
                      "script": {
                        "id": "56ffba4f-b70a-452d-a063-8c3865594fd4",
                        "exec": [
                          "pm.test(\"Status code is 200\", function () {",
                          "    pm.response.to.have.status(200);",
                          "});",
                          "",
                          "pm.test(\"UM - assign roles to user\", function () {",
                          "    let role = pm.environment.get(\"roleUM\");",
                          "    var jsonData = pm.response.json();",
                          "    pm.expect(jsonData.roles).to.eql([role]);",
                          "});"
                        ],
                        "type": "text/javascript"
                      }
                    }
                  ],
                  "request": {
                    "method": "POST",
                    "header": [
                      {
                        "key": "Authorization",
                        "type": "text",
                        "value": "Bearer {{token}}"
                      },
                      {
                        "key": "Content-Type",
                        "name": "Content-Type",
                        "type": "text",
                        "value": "application/json"
                      }
                    ],
                    "body": {
                      "mode": "raw",
                      "raw": "[ \"{{roleUM}}\"]"
                    },
                    "url": {
                      "raw": "{{management_url}}/management/organizations/{{defaultOrganizationId}}/environments/{{defaultEnvironmentId}}/domains/{{domain}}/users/{{userUM}}/roles",
                      "host": [
                        "{{management_url}}"
                      ],
                      "path": [
                        "management",
                        "organizations",
                        "{{defaultOrganizationId}}",
                        "environments",
                        "{{defaultEnvironmentId}}",
                        "domains",
                        "{{domain}}",
                        "users",
                        "{{userUM}}",
                        "roles"
                      ]
                    }
                  },
                  "response": []
                }
              ],
              "protocolProfileBehavior": {},
              "_postman_isSubFolder": true
            }
          ],
          "protocolProfileBehavior": {},
          "_postman_isSubFolder": true
        },
        {
          "name": "Groups",
          "item": [
            {
              "name": "Create",
              "item": [
                {
                  "name": "Invalid request - malformed json",
                  "event": [
                    {
                      "listen": "test",
                      "script": {
                        "id": "56ffba4f-b70a-452d-a063-8c3865594fd4",
                        "exec": [
                          "pm.test(\"Status code is 400\", function () {",
                          "    pm.response.to.have.status(400);",
                          "});"
                        ],
                        "type": "text/javascript"
                      }
                    }
                  ],
                  "request": {
                    "method": "POST",
                    "header": [
                      {
                        "key": "Authorization",
                        "value": "Bearer {{token}}",
                        "type": "text"
                      },
                      {
                        "key": "Content-Type",
                        "name": "Content-Type",
                        "value": "application/json",
                        "type": "text"
                      }
                    ],
                    "body": {
                      "mode": "raw",
                      "raw": "{\n\t\"wrong\" : \n}"
                    },
                    "url": {
                      "raw": "{{management_url}}/management/organizations/{{defaultOrganizationId}}/environments/{{defaultEnvironmentId}}/domains/{{domain}}/groups",
                      "host": [
                        "{{management_url}}"
                      ],
                      "path": [
                        "management",
                        "organizations",
                        "{{defaultOrganizationId}}",
                        "environments",
                        "{{defaultEnvironmentId}}",
                        "domains",
                        "{{domain}}",
                        "groups"
                      ]
                    }
                  },
                  "response": []
                },
                {
                  "name": "Invalid request - name required",
                  "event": [
                    {
                      "listen": "test",
                      "script": {
                        "id": "56ffba4f-b70a-452d-a063-8c3865594fd4",
                        "exec": [
                          "pm.test(\"Status code is 400\", function () {",
                          "    pm.response.to.have.status(400);",
                          "});",
                          "",
                          "pm.test(\"UM - create group - name field required\", function () {",
                          "    var jsonData = pm.response.json();",
                          "    pm.expect(jsonData.message).to.eql(\"[name: must not be null]\");",
                          "});"
                        ],
                        "type": "text/javascript"
                      }
                    }
                  ],
                  "request": {
                    "method": "POST",
                    "header": [
                      {
                        "key": "Authorization",
                        "type": "text",
                        "value": "Bearer {{token}}"
                      },
                      {
                        "key": "Content-Type",
                        "name": "Content-Type",
                        "type": "text",
                        "value": "application/json"
                      }
                    ],
                    "body": {
                      "mode": "raw",
                      "raw": "{\n}"
                    },
                    "url": {
                      "raw": "{{management_url}}/management/organizations/{{defaultOrganizationId}}/environments/{{defaultEnvironmentId}}/domains/{{domain}}/groups",
                      "host": [
                        "{{management_url}}"
                      ],
                      "path": [
                        "management",
                        "organizations",
                        "{{defaultOrganizationId}}",
                        "environments",
                        "{{defaultEnvironmentId}}",
                        "domains",
                        "{{domain}}",
                        "groups"
                      ]
                    }
                  },
                  "response": []
                },
                {
                  "name": "Create group",
                  "event": [
                    {
                      "listen": "test",
                      "script": {
                        "id": "ac86c3c9-c0a7-4616-b7cf-6847a7f48801",
                        "exec": [
                          "pm.test(\"Status code is 201\", function () {",
                          "    pm.response.to.have.status(201);",
                          "});",
                          "",
                          "pm.test(\"UM - create group\", function () {",
                          "    var jsonData = pm.response.json();",
                          "    pm.expect(jsonData).to.have.property('id');",
                          "    pm.expect(jsonData.name).to.eql('My Group');",
                          "    pm.environment.set('groupUM', jsonData.id);",
                          "});"
                        ],
                        "type": "text/javascript"
                      }
                    }
                  ],
                  "request": {
                    "method": "POST",
                    "header": [
                      {
                        "key": "Authorization",
                        "type": "text",
                        "value": "Bearer {{token}}"
                      },
                      {
                        "key": "Content-Type",
                        "name": "Content-Type",
                        "type": "text",
                        "value": "application/json"
                      }
                    ],
                    "body": {
                      "mode": "raw",
                      "raw": "{\n\t\"name\": \"My Group\"\n}"
                    },
                    "url": {
                      "raw": "{{management_url}}/management/organizations/{{defaultOrganizationId}}/environments/{{defaultEnvironmentId}}/domains/{{domain}}/groups",
                      "host": [
                        "{{management_url}}"
                      ],
                      "path": [
                        "management",
                        "organizations",
                        "{{defaultOrganizationId}}",
                        "environments",
                        "{{defaultEnvironmentId}}",
                        "domains",
                        "{{domain}}",
                        "groups"
                      ]
                    }
                  },
                  "response": []
                },
                {
                  "name": "Create group 2",
                  "event": [
                    {
                      "listen": "test",
                      "script": {
                        "id": "ac86c3c9-c0a7-4616-b7cf-6847a7f48801",
                        "exec": [
                          "pm.test(\"Status code is 201\", function () {",
                          "    pm.response.to.have.status(201);",
                          "});",
                          "",
                          "pm.test(\"UM - create group 2\", function () {",
                          "    var jsonData = pm.response.json();",
                          "    pm.expect(jsonData).to.have.property('id');",
                          "    pm.expect(jsonData.name).to.eql('My Group 2');",
                          "    pm.environment.set('group2UM', jsonData.id);",
                          "});"
                        ],
                        "type": "text/javascript"
                      }
                    }
                  ],
                  "request": {
                    "method": "POST",
                    "header": [
                      {
                        "key": "Authorization",
                        "type": "text",
                        "value": "Bearer {{token}}"
                      },
                      {
                        "key": "Content-Type",
                        "name": "Content-Type",
                        "type": "text",
                        "value": "application/json"
                      }
                    ],
                    "body": {
                      "mode": "raw",
                      "raw": "{\n\t\"name\": \"My Group 2\"\n}"
                    },
                    "url": {
                      "raw": "{{management_url}}/management/organizations/{{defaultOrganizationId}}/environments/{{defaultEnvironmentId}}/domains/{{domain}}/groups",
                      "host": [
                        "{{management_url}}"
                      ],
                      "path": [
                        "management",
                        "organizations",
                        "{{defaultOrganizationId}}",
                        "environments",
                        "{{defaultEnvironmentId}}",
                        "domains",
                        "{{domain}}",
                        "groups"
                      ]
                    }
                  },
                  "response": []
                },
                {
                  "name": "Invalid request - name already exists",
                  "event": [
                    {
                      "listen": "test",
                      "script": {
                        "id": "ac86c3c9-c0a7-4616-b7cf-6847a7f48801",
                        "exec": [
                          "pm.test(\"Status code is 400\", function () {",
                          "    pm.response.to.have.status(400);",
                          "});",
                          "",
                          "pm.test(\"UM - create group - uniqueness\", function () {",
                          "    var jsonData = pm.response.json();",
                          "    pm.expect(jsonData.message).to.eql(\"A group [My Group] already exists.\");",
                          "});"
                        ],
                        "type": "text/javascript"
                      }
                    }
                  ],
                  "request": {
                    "method": "POST",
                    "header": [
                      {
                        "key": "Authorization",
                        "type": "text",
                        "value": "Bearer {{token}}"
                      },
                      {
                        "key": "Content-Type",
                        "name": "Content-Type",
                        "type": "text",
                        "value": "application/json"
                      }
                    ],
                    "body": {
                      "mode": "raw",
                      "raw": "{\n\t\"name\": \"My Group\"\n}"
                    },
                    "url": {
                      "raw": "{{management_url}}/management/organizations/{{defaultOrganizationId}}/environments/{{defaultEnvironmentId}}/domains/{{domain}}/groups",
                      "host": [
                        "{{management_url}}"
                      ],
                      "path": [
                        "management",
                        "organizations",
                        "{{defaultOrganizationId}}",
                        "environments",
                        "{{defaultEnvironmentId}}",
                        "domains",
                        "{{domain}}",
                        "groups"
                      ]
                    }
                  },
                  "response": []
                }
              ],
              "protocolProfileBehavior": {},
              "_postman_isSubFolder": true
            },
            {
              "name": "Update",
              "item": [
                {
                  "name": "Invalid request - group not found",
                  "event": [
                    {
                      "listen": "test",
                      "script": {
                        "id": "56ffba4f-b70a-452d-a063-8c3865594fd4",
                        "exec": [
                          "pm.test(\"Status code is 404\", function () {",
                          "    pm.response.to.have.status(404);",
                          "});",
                          "",
                          "pm.test(\"UM - update group - unknown user\", function () {",
                          "    var jsonData = pm.response.json();",
                          "    pm.expect(jsonData.message).to.eql(\"Group [wrong-id] can not be found.\");",
                          "});"
                        ],
                        "type": "text/javascript"
                      }
                    }
                  ],
                  "request": {
                    "method": "PUT",
                    "header": [
                      {
                        "key": "Authorization",
                        "type": "text",
                        "value": "Bearer {{token}}"
                      },
                      {
                        "key": "Content-Type",
                        "name": "Content-Type",
                        "type": "text",
                        "value": "application/json"
                      }
                    ],
                    "body": {
                      "mode": "raw",
                      "raw": "{\n\t\"name\": \"My Group\"\n}"
                    },
                    "url": {
                      "raw": "{{management_url}}/management/organizations/{{defaultOrganizationId}}/environments/{{defaultEnvironmentId}}/domains/{{domain}}/groups/wrong-id",
                      "host": [
                        "{{management_url}}"
                      ],
                      "path": [
                        "management",
                        "organizations",
                        "{{defaultOrganizationId}}",
                        "environments",
                        "{{defaultEnvironmentId}}",
                        "domains",
                        "{{domain}}",
                        "groups",
                        "wrong-id"
                      ]
                    }
                  },
                  "response": []
                },
                {
                  "name": "Invalid request - malformed json",
                  "event": [
                    {
                      "listen": "test",
                      "script": {
                        "id": "56ffba4f-b70a-452d-a063-8c3865594fd4",
                        "exec": [
                          "pm.test(\"Status code is 400\", function () {",
                          "    pm.response.to.have.status(400);",
                          "});"
                        ],
                        "type": "text/javascript"
                      }
                    }
                  ],
                  "request": {
                    "method": "PUT",
                    "header": [
                      {
                        "key": "Authorization",
                        "value": "Bearer {{token}}",
                        "type": "text"
                      }
                    ],
                    "body": {
                      "mode": "raw",
                      "raw": ""
                    },
                    "url": {
                      "raw": "{{management_url}}/management/organizations/{{defaultOrganizationId}}/environments/{{defaultEnvironmentId}}/domains/{{domain}}/groups/{{groupUM}}",
                      "host": [
                        "{{management_url}}"
                      ],
                      "path": [
                        "management",
                        "organizations",
                        "{{defaultOrganizationId}}",
                        "environments",
                        "{{defaultEnvironmentId}}",
                        "domains",
                        "{{domain}}",
                        "groups",
                        "{{groupUM}}"
                      ]
                    }
                  },
                  "response": []
                },
                {
                  "name": "Update group",
                  "event": [
                    {
                      "listen": "test",
                      "script": {
                        "id": "56ffba4f-b70a-452d-a063-8c3865594fd4",
                        "exec": [
                          "pm.test(\"Status code is 200\", function () {",
                          "    pm.response.to.have.status(200);",
                          "});",
                          "",
                          "pm.test(\"UM - update group\", function () {",
                          "    var jsonData = pm.response.json();",
                          "    pm.expect(jsonData.name).to.eql('My New Group');",
                          "});"
                        ],
                        "type": "text/javascript"
                      }
                    }
                  ],
                  "request": {
                    "method": "PUT",
                    "header": [
                      {
                        "key": "Authorization",
                        "type": "text",
                        "value": "Bearer {{token}}"
                      },
                      {
                        "key": "Content-Type",
                        "name": "Content-Type",
                        "type": "text",
                        "value": "application/json"
                      }
                    ],
                    "body": {
                      "mode": "raw",
                      "raw": "{\n\t\"name\": \"My New Group\"\n}"
                    },
                    "url": {
                      "raw": "{{management_url}}/management/organizations/{{defaultOrganizationId}}/environments/{{defaultEnvironmentId}}/domains/{{domain}}/groups/{{groupUM}}",
                      "host": [
                        "{{management_url}}"
                      ],
                      "path": [
                        "management",
                        "organizations",
                        "{{defaultOrganizationId}}",
                        "environments",
                        "{{defaultEnvironmentId}}",
                        "domains",
                        "{{domain}}",
                        "groups",
                        "{{groupUM}}"
                      ]
                    }
                  },
                  "response": []
                }
              ],
              "protocolProfileBehavior": {},
              "_postman_isSubFolder": true
            },
            {
              "name": "Members",
              "item": [
                {
                  "name": "Update group - member not found",
                  "event": [
                    {
                      "listen": "test",
                      "script": {
                        "id": "56ffba4f-b70a-452d-a063-8c3865594fd4",
                        "exec": [
                          "pm.test(\"Status code is 200\", function () {",
                          "    pm.response.to.have.status(200);",
                          "});",
                          "",
                          "pm.test(\"UM - update group - member not found\", function () {",
                          "    var jsonData = pm.response.json();",
                          "    pm.expect(jsonData.members).to.eql([]);",
                          "});"
                        ],
                        "type": "text/javascript"
                      }
                    }
                  ],
                  "request": {
                    "method": "PUT",
                    "header": [
                      {
                        "key": "Authorization",
                        "type": "text",
                        "value": "Bearer {{token}}"
                      },
                      {
                        "key": "Content-Type",
                        "name": "Content-Type",
                        "type": "text",
                        "value": "application/json"
                      }
                    ],
                    "body": {
                      "mode": "raw",
                      "raw": "{\n\t\"name\": \"My New Group\",\n\t\"members\": [\"wrong-member-id\"]\n}"
                    },
                    "url": {
                      "raw": "{{management_url}}/management/organizations/{{defaultOrganizationId}}/environments/{{defaultEnvironmentId}}/domains/{{domain}}/groups/{{groupUM}}",
                      "host": [
                        "{{management_url}}"
                      ],
                      "path": [
                        "management",
                        "organizations",
                        "{{defaultOrganizationId}}",
                        "environments",
                        "{{defaultEnvironmentId}}",
                        "domains",
                        "{{domain}}",
                        "groups",
                        "{{groupUM}}"
                      ]
                    }
                  },
                  "response": []
                },
                {
                  "name": "Update group - member exists",
                  "event": [
                    {
                      "listen": "test",
                      "script": {
                        "id": "56ffba4f-b70a-452d-a063-8c3865594fd4",
                        "exec": [
                          "pm.test(\"Status code is 200\", function () {",
                          "    pm.response.to.have.status(200);",
                          "});",
                          "",
                          "pm.test(\"UM - update group - member found\", function () {",
                          "    var jsonData = pm.response.json();",
                          "    pm.expect(jsonData.members).to.eql([environment[\"userUM\"]]);",
                          "});"
                        ],
                        "type": "text/javascript"
                      }
                    }
                  ],
                  "request": {
                    "method": "PUT",
                    "header": [
                      {
                        "key": "Authorization",
                        "type": "text",
                        "value": "Bearer {{token}}"
                      },
                      {
                        "key": "Content-Type",
                        "name": "Content-Type",
                        "type": "text",
                        "value": "application/json"
                      }
                    ],
                    "body": {
                      "mode": "raw",
                      "raw": "{\n\t\"name\": \"My New Group\",\n\t\"members\": [\"{{userUM}}\"]\n}"
                    },
                    "url": {
                      "raw": "{{management_url}}/management/organizations/{{defaultOrganizationId}}/environments/{{defaultEnvironmentId}}/domains/{{domain}}/groups/{{groupUM}}",
                      "host": [
                        "{{management_url}}"
                      ],
                      "path": [
                        "management",
                        "organizations",
                        "{{defaultOrganizationId}}",
                        "environments",
                        "{{defaultEnvironmentId}}",
                        "domains",
                        "{{domain}}",
                        "groups",
                        "{{groupUM}}"
                      ]
                    }
                  },
                  "response": []
                }
              ],
              "protocolProfileBehavior": {},
              "_postman_isSubFolder": true
            },
            {
              "name": "Assign roles",
              "item": [
                {
                  "name": "Assign roles to group - role not found",
                  "event": [
                    {
                      "listen": "test",
                      "script": {
                        "id": "56ffba4f-b70a-452d-a063-8c3865594fd4",
                        "exec": [
                          "pm.test(\"Status code is 404\", function () {",
                          "    pm.response.to.have.status(404);",
                          "});"
                        ],
                        "type": "text/javascript"
                      }
                    }
                  ],
                  "request": {
                    "method": "POST",
                    "header": [
                      {
                        "key": "Authorization",
                        "type": "text",
                        "value": "Bearer {{token}}"
                      },
                      {
                        "key": "Content-Type",
                        "name": "Content-Type",
                        "type": "text",
                        "value": "application/json"
                      }
                    ],
                    "body": {
                      "mode": "raw",
                      "raw": "[\"wrong-role-id\"]\n"
                    },
                    "url": {
                      "raw": "{{management_url}}/management/organizations/{{defaultOrganizationId}}/environments/{{defaultEnvironmentId}}/domains/{{domain}}/groups/{{groupUM}}/roles",
                      "host": [
                        "{{management_url}}"
                      ],
                      "path": [
                        "management",
                        "organizations",
                        "{{defaultOrganizationId}}",
                        "environments",
                        "{{defaultEnvironmentId}}",
                        "domains",
                        "{{domain}}",
                        "groups",
                        "{{groupUM}}",
                        "roles"
                      ]
                    }
                  },
                  "response": []
                },
                {
                  "name": "Assign roles to group",
                  "event": [
                    {
                      "listen": "test",
                      "script": {
                        "id": "56ffba4f-b70a-452d-a063-8c3865594fd4",
                        "exec": [
                          "pm.test(\"Status code is 200\", function () {",
                          "    pm.response.to.have.status(200);",
                          "});",
                          "",
                          "pm.test(\"UM - assign roles to group\", function () {",
                          "    let role = pm.environment.get(\"role2UM\");",
                          "    var jsonData = pm.response.json();",
                          "    pm.expect(jsonData.roles).to.eql([role]);",
                          "});"
                        ],
                        "type": "text/javascript"
                      }
                    }
                  ],
                  "request": {
                    "method": "POST",
                    "header": [
                      {
                        "key": "Authorization",
                        "type": "text",
                        "value": "Bearer {{token}}"
                      },
                      {
                        "key": "Content-Type",
                        "name": "Content-Type",
                        "type": "text",
                        "value": "application/json"
                      }
                    ],
                    "body": {
                      "mode": "raw",
                      "raw": "[ \"{{role2UM}}\"]"
                    },
                    "url": {
                      "raw": "{{management_url}}/management/organizations/{{defaultOrganizationId}}/environments/{{defaultEnvironmentId}}/domains/{{domain}}/groups/{{groupUM}}/roles",
                      "host": [
                        "{{management_url}}"
                      ],
                      "path": [
                        "management",
                        "organizations",
                        "{{defaultOrganizationId}}",
                        "environments",
                        "{{defaultEnvironmentId}}",
                        "domains",
                        "{{domain}}",
                        "groups",
                        "{{groupUM}}",
                        "roles"
                      ]
                    }
                  },
                  "response": []
                }
              ],
              "protocolProfileBehavior": {},
              "_postman_isSubFolder": true
            },
            {
              "name": "List",
              "item": [
                {
                  "name": "List groups",
                  "event": [
                    {
                      "listen": "test",
                      "script": {
                        "id": "ace28d5f-a975-4430-ba47-29184cf01460",
                        "exec": [
                          "pm.test(\"Status code is 200\", function () {",
                          "    pm.response.to.have.status(200);",
                          "});",
                          "",
                          "pm.test(\"UM - list groups\", function () {",
                          "    var jsonData = pm.response.json();",
                          "    pm.expect(jsonData.currentPage).to.eql(0);",
                          "    pm.expect(jsonData.totalCount).to.eql(2);",
                          "    pm.expect(jsonData.data.length).to.eql(2);",
                          "});"
                        ],
                        "type": "text/javascript"
                      }
                    }
                  ],
                  "request": {
                    "method": "GET",
                    "header": [
                      {
                        "key": "Authorization",
                        "type": "text",
                        "value": "Bearer {{token}}"
                      }
                    ],
                    "url": {
                      "raw": "{{management_url}}/management/organizations/{{defaultOrganizationId}}/environments/{{defaultEnvironmentId}}/domains/{{domain}}/groups",
                      "host": [
                        "{{management_url}}"
                      ],
                      "path": [
                        "management",
                        "organizations",
                        "{{defaultOrganizationId}}",
                        "environments",
                        "{{defaultEnvironmentId}}",
                        "domains",
                        "{{domain}}",
                        "groups"
                      ]
                    }
                  },
                  "response": []
                }
              ],
              "protocolProfileBehavior": {},
              "_postman_isSubFolder": true
            },
            {
              "name": "Delete",
              "item": [
                {
                  "name": "Invalid request - group not found",
                  "event": [
                    {
                      "listen": "test",
                      "script": {
                        "id": "56ffba4f-b70a-452d-a063-8c3865594fd4",
                        "exec": [
                          "pm.test(\"Status code is 404\", function () {",
                          "    pm.response.to.have.status(404);",
                          "});",
                          "",
                          "pm.test(\"UM - delete group - unknown group\", function () {",
                          "    var jsonData = pm.response.json();",
                          "    pm.expect(jsonData.message).to.eql(\"Group [wrong-id] can not be found.\");",
                          "});"
                        ],
                        "type": "text/javascript"
                      }
                    }
                  ],
                  "request": {
                    "method": "DELETE",
                    "header": [
                      {
                        "key": "Authorization",
                        "type": "text",
                        "value": "Bearer {{token}}"
                      }
                    ],
                    "body": {
                      "mode": "raw",
                      "raw": ""
                    },
                    "url": {
                      "raw": "{{management_url}}/management/organizations/{{defaultOrganizationId}}/environments/{{defaultEnvironmentId}}/domains/{{domain}}/groups/wrong-id",
                      "host": [
                        "{{management_url}}"
                      ],
                      "path": [
                        "management",
                        "organizations",
                        "{{defaultOrganizationId}}",
                        "environments",
                        "{{defaultEnvironmentId}}",
                        "domains",
                        "{{domain}}",
                        "groups",
                        "wrong-id"
                      ]
                    }
                  },
                  "response": []
                },
                {
                  "name": "Delete group",
                  "event": [
                    {
                      "listen": "test",
                      "script": {
                        "id": "56ffba4f-b70a-452d-a063-8c3865594fd4",
                        "exec": [
                          "pm.test(\"Status code is 204\", function () {",
                          "    pm.response.to.have.status(204);",
                          "});"
                        ],
                        "type": "text/javascript"
                      }
                    }
                  ],
                  "request": {
                    "method": "DELETE",
                    "header": [
                      {
                        "key": "Authorization",
                        "type": "text",
                        "value": "Bearer {{token}}"
                      }
                    ],
                    "body": {
                      "mode": "raw",
                      "raw": ""
                    },
                    "url": {
                      "raw": "{{management_url}}/management/organizations/{{defaultOrganizationId}}/environments/{{defaultEnvironmentId}}/domains/{{domain}}/groups/{{group2UM}}",
                      "host": [
                        "{{management_url}}"
                      ],
                      "path": [
                        "management",
                        "organizations",
                        "{{defaultOrganizationId}}",
                        "environments",
                        "{{defaultEnvironmentId}}",
                        "domains",
                        "{{domain}}",
                        "groups",
                        "{{group2UM}}"
                      ]
                    }
                  },
                  "response": []
                },
                {
                  "name": "List groups",
                  "event": [
                    {
                      "listen": "test",
                      "script": {
                        "id": "ace28d5f-a975-4430-ba47-29184cf01460",
                        "exec": [
                          "pm.test(\"Status code is 200\", function () {",
                          "    pm.response.to.have.status(200);",
                          "});",
                          "",
                          "pm.test(\"UM - list groups - after delete\", function () {",
                          "    var jsonData = pm.response.json();",
                          "    pm.expect(jsonData.currentPage).to.eql(0);",
                          "    pm.expect(jsonData.totalCount).to.eql(1);",
                          "    pm.expect(jsonData.data.length).to.eql(1);",
                          "});"
                        ],
                        "type": "text/javascript"
                      }
                    }
                  ],
                  "request": {
                    "method": "GET",
                    "header": [
                      {
                        "key": "Authorization",
                        "type": "text",
                        "value": "Bearer {{token}}"
                      }
                    ],
                    "url": {
                      "raw": "{{management_url}}/management/organizations/{{defaultOrganizationId}}/environments/{{defaultEnvironmentId}}/domains/{{domain}}/groups",
                      "host": [
                        "{{management_url}}"
                      ],
                      "path": [
                        "management",
                        "organizations",
                        "{{defaultOrganizationId}}",
                        "environments",
                        "{{defaultEnvironmentId}}",
                        "domains",
                        "{{domain}}",
                        "groups"
                      ]
                    }
                  },
                  "response": []
                }
              ],
              "event": [
                {
                  "listen": "prerequest",
                  "script": {
                    "id": "35f0648e-0920-4673-98f8-09fd3bf1dd72",
                    "type": "text/javascript",
                    "exec": [
                      ""
                    ]
                  }
                },
                {
                  "listen": "test",
                  "script": {
                    "id": "25349ed5-4030-41bc-a22b-2093961b43f4",
                    "type": "text/javascript",
                    "exec": [
                      ""
                    ]
                  }
                }
              ],
              "protocolProfileBehavior": {},
              "_postman_isSubFolder": true
            }
          ],
          "protocolProfileBehavior": {},
          "_postman_isSubFolder": true
        },
        {
          "name": "Configure client",
          "item": [
            {
              "name": "Create User Management client",
              "event": [
                {
                  "listen": "test",
                  "script": {
                    "id": "d1195033-78b1-481b-acc9-845df5ddae80",
                    "exec": [
                      "pm.test(\"Status code is 201\", function () {",
                      "    pm.response.to.have.status(201);",
                      "});",
                      "",
                      "var body = JSON.parse(responseBody);",
                      "pm.environment.set('clientUM', body.id);"
                    ],
                    "type": "text/javascript"
                  }
                }
              ],
              "request": {
                "method": "POST",
                "header": [
                  {
                    "key": "Authorization",
                    "value": "Bearer {{token}}",
                    "type": "text"
                  },
                  {
                    "key": "Content-Type",
                    "name": "Content-Type",
                    "value": "application/json",
                    "type": "text"
                  }
                ],
                "body": {
                  "mode": "raw",
                  "raw": "{\n  \"clientId\": \"client-um\",\n  \"clientSecret\": \"client-um-secret\"\n}"
                },
                "url": {
                  "raw": "{{management_url}}/management/organizations/{{defaultOrganizationId}}/environments/{{defaultEnvironmentId}}/domains/{{domain}}/clients",
                  "host": [
                    "{{management_url}}"
                  ],
                  "path": [
                    "management",
                    "organizations",
                    "{{defaultOrganizationId}}",
                    "environments",
                    "{{defaultEnvironmentId}}",
                    "domains",
                    "{{domain}}",
                    "clients"
                  ]
                }
              },
              "response": []
            },
            {
              "name": "Configure User Management client",
              "event": [
                {
                  "listen": "test",
                  "script": {
                    "id": "c37cba72-91c2-4850-80cd-6fd3908e406e",
                    "exec": [
                      "pm.test(\"Status code is 200\", function () {",
                      "    pm.response.to.have.status(200);",
                      "});",
                      "",
                      "// wait for sync process",
                      "setTimeout(function(){}, 6000);"
                    ],
                    "type": "text/javascript"
                  }
                },
                {
                  "listen": "prerequest",
                  "script": {
                    "id": "b665041c-4138-4807-944d-1e278c44cfcb",
                    "exec": [
                      "let domain = pm.environment.get(\"domain\");",
                      "let identityProvider = 'default-idp-'+domain;",
                      "pm.environment.set(\"identityProvider\",identityProvider)"
                    ],
                    "type": "text/javascript"
                  }
                }
              ],
              "request": {
                "method": "PATCH",
                "header": [
                  {
                    "key": "Content-Type",
                    "value": "application/json"
                  },
                  {
                    "key": "Authorization",
                    "value": "Bearer {{token}}"
                  }
                ],
                "body": {
                  "mode": "raw",
                  "raw": "{\n  \"authorizedGrantTypes\": [\"password\"],\n  \"scopes\" : [\"openid\"],\n  \"identities\" : [\"{{identityProvider}}\"],\n  \"enhanceScopesWithUserPermissions\": true\n}"
                },
                "url": {
                  "raw": "{{management_url}}/management/organizations/{{defaultOrganizationId}}/environments/{{defaultEnvironmentId}}/domains/{{domain}}/clients/{{clientUM}}",
                  "host": [
                    "{{management_url}}"
                  ],
                  "path": [
                    "management",
                    "organizations",
                    "{{defaultOrganizationId}}",
                    "environments",
                    "{{defaultEnvironmentId}}",
                    "domains",
                    "{{domain}}",
                    "clients",
                    "{{clientUM}}"
                  ]
                }
              },
              "response": []
            }
          ],
          "protocolProfileBehavior": {},
          "_postman_isSubFolder": true
        },
        {
          "name": "Authenticate User",
          "item": [
            {
              "name": "Authenticate - wrong user",
              "event": [
                {
                  "listen": "test",
                  "script": {
                    "id": "462b93ec-a015-41b8-a1bf-8d5446fc31aa",
                    "exec": [
                      "pm.test(\"Status code is 400\", function () {",
                      "    pm.response.to.have.status(400);",
                      "});",
                      "",
                      "pm.test(\"UM - authenticate - wrong user\", function () {",
                      "    var jsonData = pm.response.json();",
                      "    pm.expect(jsonData.error).to.eql('invalid_grant');",
                      "    pm.expect(jsonData.error_description).to.eql('Invalid or unknown user');",
                      "});"
                    ],
                    "type": "text/javascript"
                  }
                },
                {
                  "listen": "prerequest",
                  "script": {
                    "id": "904f0113-b2b9-4645-9511-48bb10791506",
                    "exec": [
                      ""
                    ],
                    "type": "text/javascript"
                  }
                }
              ],
              "request": {
                "method": "POST",
                "header": [
                  {
                    "key": "Authorization",
                    "value": "Basic Y2xpZW50LXVtOmNsaWVudC11bS1zZWNyZXQ="
                  }
                ],
                "body": {
                  "mode": "urlencoded",
                  "urlencoded": [
                    {
                      "key": "grant_type",
                      "value": "password",
                      "type": "text"
                    },
                    {
                      "key": "username",
                      "value": "username",
                      "type": "text"
                    },
                    {
                      "key": "password",
                      "value": "password",
                      "type": "text"
                    }
                  ]
                },
                "url": {
                  "raw": "{{tokenEndpoint}}",
                  "host": [
                    "{{tokenEndpoint}}"
                  ]
                }
              },
              "response": []
            },
            {
              "name": "Authenticate - wrong credentials",
              "event": [
                {
                  "listen": "test",
                  "script": {
                    "id": "462b93ec-a015-41b8-a1bf-8d5446fc31aa",
                    "exec": [
                      "pm.test(\"Status code is 400\", function () {",
                      "    pm.response.to.have.status(400);",
                      "});",
                      "",
                      "pm.test(\"UM - authenticate - wrong credentials\", function () {",
                      "    var jsonData = pm.response.json();",
                      "    pm.expect(jsonData.error).to.eql('invalid_grant');",
                      "    pm.expect(jsonData.error_description).to.eql('The credentials you entered are invalid');",
                      "});"
                    ],
                    "type": "text/javascript"
                  }
                },
                {
                  "listen": "prerequest",
                  "script": {
                    "id": "904f0113-b2b9-4645-9511-48bb10791506",
                    "exec": [
                      ""
                    ],
                    "type": "text/javascript"
                  }
                }
              ],
              "request": {
                "method": "POST",
                "header": [
                  {
                    "key": "Authorization",
                    "value": "Basic Y2xpZW50LXVtOmNsaWVudC11bS1zZWNyZXQ="
                  }
                ],
                "body": {
                  "mode": "urlencoded",
                  "urlencoded": [
                    {
                      "key": "grant_type",
                      "value": "password",
                      "type": "text"
                    },
                    {
                      "key": "username",
                      "value": "jensen.barbara",
                      "type": "text"
                    },
                    {
                      "key": "password",
                      "value": "wrong-password",
                      "type": "text"
                    }
                  ]
                },
                "url": {
                  "raw": "{{tokenEndpoint}}",
                  "host": [
                    "{{tokenEndpoint}}"
                  ]
                }
              },
              "response": []
            },
            {
              "name": "Authenticate - success",
              "event": [
                {
                  "listen": "test",
                  "script": {
                    "id": "462b93ec-a015-41b8-a1bf-8d5446fc31aa",
                    "exec": [
                      "pm.test(\"Status code is 200\", function () {",
                      "    pm.response.to.have.status(200);",
                      "});",
                      "",
                      "pm.test(\"UM - authenticate - success\", function () {",
                      "    var body = pm.response.json();",
                      "    pm.expect(body).to.have.property('access_token');",
                      "    pm.expect(body).to.have.property('scope');",
                      "    pm.expect(body.scope).to.eql('read openid write');",
                      "});"
                    ],
                    "type": "text/javascript"
                  }
                },
                {
                  "listen": "prerequest",
                  "script": {
                    "id": "904f0113-b2b9-4645-9511-48bb10791506",
                    "exec": [
                      ""
                    ],
                    "type": "text/javascript"
                  }
                }
              ],
              "request": {
                "method": "POST",
                "header": [
                  {
                    "key": "Authorization",
                    "value": "Basic Y2xpZW50LXVtOmNsaWVudC11bS1zZWNyZXQ="
                  }
                ],
                "body": {
                  "mode": "urlencoded",
                  "urlencoded": [
                    {
                      "key": "grant_type",
                      "value": "password",
                      "type": "text"
                    },
                    {
                      "key": "username",
                      "value": "jensen.barbara",
                      "type": "text"
                    },
                    {
                      "key": "password",
                      "value": "password",
                      "type": "text"
                    }
                  ]
                },
                "url": {
                  "raw": "{{tokenEndpoint}}",
                  "host": [
                    "{{tokenEndpoint}}"
                  ]
                }
              },
              "response": []
            },
            {
              "name": "Update user - disable user",
              "event": [
                {
                  "listen": "test",
                  "script": {
                    "id": "56ffba4f-b70a-452d-a063-8c3865594fd4",
                    "exec": [
                      "pm.test(\"Status code is 200\", function () {",
                      "    pm.response.to.have.status(200);",
                      "});",
                      "",
                      "pm.test(\"UM - update user\", function () {",
                      "    var jsonData = pm.response.json();",
                      "    pm.expect(jsonData.enabled).to.eql(false);",
                      "});"
                    ],
                    "type": "text/javascript"
                  }
                }
              ],
              "request": {
                "method": "PUT",
                "header": [
                  {
                    "key": "Authorization",
                    "type": "text",
                    "value": "Bearer {{token}}"
                  },
                  {
                    "key": "Content-Type",
                    "name": "Content-Type",
                    "type": "text",
                    "value": "application/json"
                  }
                ],
                "body": {
                  "mode": "raw",
                  "raw": "{\n\t\"firstName\": \"Jensen\",\n\t\"lastName\": \"Barbara\",\n\t\"email\": \"jensen.barbara@mail.com\",\n\t\"additionalInformation\": {\n\t\t\"profile\":\"https://my.profile.com\"\n\t},\n\t\"enabled\": false\n}"
                },
                "url": {
                  "raw": "{{management_url}}/management/organizations/{{defaultOrganizationId}}/environments/{{defaultEnvironmentId}}/domains/{{domain}}/users/{{userUM}}",
                  "host": [
                    "{{management_url}}"
                  ],
                  "path": [
                    "management",
                    "organizations",
                    "{{defaultOrganizationId}}",
                    "environments",
                    "{{defaultEnvironmentId}}",
                    "domains",
                    "{{domain}}",
                    "users",
                    "{{userUM}}"
                  ]
                }
              },
              "response": []
            },
            {
              "name": "Authenticate - user disabled",
              "event": [
                {
                  "listen": "test",
                  "script": {
                    "id": "462b93ec-a015-41b8-a1bf-8d5446fc31aa",
                    "exec": [
                      "pm.test(\"Status code is 400\", function () {",
                      "    pm.response.to.have.status(400);",
                      "});",
                      "",
                      "pm.test(\"UM - authenticate - user disabled\", function () {",
                      "    var jsonData = pm.response.json();",
                      "    pm.expect(jsonData.error).to.eql('invalid_grant');",
                      "    pm.expect(jsonData.error_description).to.eql('Account is disabled for user jensen.barbara');",
                      "});"
                    ],
                    "type": "text/javascript"
                  }
                },
                {
                  "listen": "prerequest",
                  "script": {
                    "id": "904f0113-b2b9-4645-9511-48bb10791506",
                    "exec": [
                      ""
                    ],
                    "type": "text/javascript"
                  }
                }
              ],
              "request": {
                "method": "POST",
                "header": [
                  {
                    "key": "Authorization",
                    "value": "Basic Y2xpZW50LXVtOmNsaWVudC11bS1zZWNyZXQ="
                  }
                ],
                "body": {
                  "mode": "urlencoded",
                  "urlencoded": [
                    {
                      "key": "grant_type",
                      "value": "password",
                      "type": "text"
                    },
                    {
                      "key": "username",
                      "value": "jensen.barbara",
                      "type": "text"
                    },
                    {
                      "key": "password",
                      "value": "password",
                      "type": "text"
                    }
                  ]
                },
                "url": {
                  "raw": "{{tokenEndpoint}}",
                  "host": [
                    "{{tokenEndpoint}}"
                  ]
                }
              },
              "response": []
            },
            {
              "name": "Update user - enable user",
              "event": [
                {
                  "listen": "test",
                  "script": {
                    "id": "56ffba4f-b70a-452d-a063-8c3865594fd4",
                    "exec": [
                      "pm.test(\"Status code is 200\", function () {",
                      "    pm.response.to.have.status(200);",
                      "});",
                      "",
                      "pm.test(\"UM - update user\", function () {",
                      "    var jsonData = pm.response.json();",
                      "    pm.expect(jsonData.enabled).to.eql(true);",
                      "});"
                    ],
                    "type": "text/javascript"
                  }
                }
              ],
              "request": {
                "method": "PUT",
                "header": [
                  {
                    "key": "Authorization",
                    "type": "text",
                    "value": "Bearer {{token}}"
                  },
                  {
                    "key": "Content-Type",
                    "name": "Content-Type",
                    "type": "text",
                    "value": "application/json"
                  }
                ],
                "body": {
                  "mode": "raw",
                  "raw": "{\n\t\"firstName\": \"Jensen\",\n\t\"lastName\": \"Barbara\",\n\t\"email\": \"jensen.barbara@mail.com\",\n\t\"additionalInformation\": {\n\t\t\"profile\":\"https://my.profile.com\"\n\t},\n\t\"enabled\": true\n}"
                },
                "url": {
                  "raw": "{{management_url}}/management/organizations/{{defaultOrganizationId}}/environments/{{defaultEnvironmentId}}/domains/{{domain}}/users/{{userUM}}",
                  "host": [
                    "{{management_url}}"
                  ],
                  "path": [
                    "management",
                    "organizations",
                    "{{defaultOrganizationId}}",
                    "environments",
                    "{{defaultEnvironmentId}}",
                    "domains",
                    "{{domain}}",
                    "users",
                    "{{userUM}}"
                  ]
                }
              },
              "response": []
            },
            {
              "name": "Update user - reset password",
              "event": [
                {
                  "listen": "test",
                  "script": {
                    "id": "56ffba4f-b70a-452d-a063-8c3865594fd4",
                    "exec": [
                      "pm.test(\"Status code is 204\", function () {",
                      "    pm.response.to.have.status(204);",
                      "});"
                    ],
                    "type": "text/javascript"
                  }
                }
              ],
              "request": {
                "method": "POST",
                "header": [
                  {
                    "key": "Authorization",
                    "type": "text",
                    "value": "Bearer {{token}}"
                  },
                  {
                    "key": "Content-Type",
                    "name": "Content-Type",
                    "type": "text",
                    "value": "application/json"
                  }
                ],
                "body": {
                  "mode": "raw",
                  "raw": "{\n\t\"password\": \"myNewPassword\"\n}"
                },
                "url": {
                  "raw": "{{management_url}}/management/organizations/{{defaultOrganizationId}}/environments/{{defaultEnvironmentId}}/domains/{{domain}}/users/{{userUM}}/resetPassword",
                  "host": [
                    "{{management_url}}"
                  ],
                  "path": [
                    "management",
                    "organizations",
                    "{{defaultOrganizationId}}",
                    "environments",
                    "{{defaultEnvironmentId}}",
                    "domains",
                    "{{domain}}",
                    "users",
                    "{{userUM}}",
                    "resetPassword"
                  ]
                }
              },
              "response": []
            },
            {
              "name": "Authenticate - success after reset password",
              "event": [
                {
                  "listen": "test",
                  "script": {
                    "id": "462b93ec-a015-41b8-a1bf-8d5446fc31aa",
                    "exec": [
                      "pm.test(\"Status code is 200\", function () {",
                      "    pm.response.to.have.status(200);",
                      "});",
                      "",
                      "pm.test(\"UM - authenticate - success after reset password\", function () {",
                      "     var body = pm.response.json();",
                      "    pm.expect(body).to.have.property('access_token');",
                      "});"
                    ],
                    "type": "text/javascript"
                  }
                },
                {
                  "listen": "prerequest",
                  "script": {
                    "id": "904f0113-b2b9-4645-9511-48bb10791506",
                    "exec": [
                      ""
                    ],
                    "type": "text/javascript"
                  }
                }
              ],
              "request": {
                "method": "POST",
                "header": [
                  {
                    "key": "Authorization",
                    "value": "Basic Y2xpZW50LXVtOmNsaWVudC11bS1zZWNyZXQ="
                  }
                ],
                "body": {
                  "mode": "urlencoded",
                  "urlencoded": [
                    {
                      "key": "grant_type",
                      "value": "password",
                      "type": "text"
                    },
                    {
                      "key": "username",
                      "value": "jensen.barbara",
                      "type": "text"
                    },
                    {
                      "key": "password",
                      "value": "myNewPassword",
                      "type": "text"
                    }
                  ]
                },
                "url": {
                  "raw": "{{tokenEndpoint}}",
                  "host": [
                    "{{tokenEndpoint}}"
                  ]
                }
              },
              "response": []
            },
            {
              "name": "Invalid request - user not found",
              "event": [
                {
                  "listen": "test",
                  "script": {
                    "id": "56ffba4f-b70a-452d-a063-8c3865594fd4",
                    "exec": [
                      "pm.test(\"Status code is 404\", function () {",
                      "    pm.response.to.have.status(404);",
                      "});",
                      "",
                      "pm.test(\"UM - delete user - unknown user\", function () {",
                      "    var jsonData = pm.response.json();",
                      "    pm.expect(jsonData.message).to.eql(\"User [wrong-id] can not be found.\");",
                      "});"
                    ],
                    "type": "text/javascript"
                  }
                }
              ],
              "request": {
                "method": "DELETE",
                "header": [
                  {
                    "key": "Authorization",
                    "type": "text",
                    "value": "Bearer {{token}}"
                  }
                ],
                "body": {
                  "mode": "raw",
                  "raw": ""
                },
                "url": {
                  "raw": "{{management_url}}/management/organizations/{{defaultOrganizationId}}/environments/{{defaultEnvironmentId}}/domains/{{domain}}/users/wrong-id",
                  "host": [
                    "{{management_url}}"
                  ],
                  "path": [
                    "management",
                    "organizations",
                    "{{defaultOrganizationId}}",
                    "environments",
                    "{{defaultEnvironmentId}}",
                    "domains",
                    "{{domain}}",
                    "users",
                    "wrong-id"
                  ]
                }
              },
              "response": []
            },
            {
              "name": "Delete user",
              "event": [
                {
                  "listen": "test",
                  "script": {
                    "id": "56ffba4f-b70a-452d-a063-8c3865594fd4",
                    "exec": [
                      "pm.test(\"Status code is 204\", function () {",
                      "    pm.response.to.have.status(204);",
                      "});"
                    ],
                    "type": "text/javascript"
                  }
                }
              ],
              "request": {
                "method": "DELETE",
                "header": [
                  {
                    "key": "Authorization",
                    "type": "text",
                    "value": "Bearer {{token}}"
                  }
                ],
                "body": {
                  "mode": "raw",
                  "raw": ""
                },
                "url": {
                  "raw": "{{management_url}}/management/organizations/{{defaultOrganizationId}}/environments/{{defaultEnvironmentId}}/domains/{{domain}}/users/{{userUM}}",
                  "host": [
                    "{{management_url}}"
                  ],
                  "path": [
                    "management",
                    "organizations",
                    "{{defaultOrganizationId}}",
                    "environments",
                    "{{defaultEnvironmentId}}",
                    "domains",
                    "{{domain}}",
                    "users",
                    "{{userUM}}"
                  ]
                }
              },
              "response": []
            },
            {
              "name": "Authenticate - user not found",
              "event": [
                {
                  "listen": "test",
                  "script": {
                    "id": "462b93ec-a015-41b8-a1bf-8d5446fc31aa",
                    "exec": [
                      "pm.test(\"Status code is 400\", function () {",
                      "    pm.response.to.have.status(400);",
                      "});",
                      "",
                      "pm.test(\"UM - authenticate - wrong user\", function () {",
                      "    var jsonData = pm.response.json();",
                      "    pm.expect(jsonData.error).to.eql('invalid_grant');",
                      "    pm.expect(jsonData.error_description).to.eql('Invalid or unknown user');",
                      "});"
                    ],
                    "type": "text/javascript"
                  }
                },
                {
                  "listen": "prerequest",
                  "script": {
                    "id": "904f0113-b2b9-4645-9511-48bb10791506",
                    "exec": [
                      ""
                    ],
                    "type": "text/javascript"
                  }
                }
              ],
              "request": {
                "method": "POST",
                "header": [
                  {
                    "key": "Authorization",
                    "value": "Basic Y2xpZW50LXVtOmNsaWVudC11bS1zZWNyZXQ="
                  }
                ],
                "body": {
                  "mode": "urlencoded",
                  "urlencoded": [
                    {
                      "key": "grant_type",
                      "value": "password",
                      "type": "text"
                    },
                    {
                      "key": "username",
                      "value": "username",
                      "type": "text"
                    },
                    {
                      "key": "password",
                      "value": "password",
                      "type": "text"
                    }
                  ]
                },
                "url": {
                  "raw": "{{tokenEndpoint}}",
                  "host": [
                    "{{tokenEndpoint}}"
                  ]
                }
              },
              "response": []
            }
          ],
          "protocolProfileBehavior": {},
          "_postman_isSubFolder": true
        }
      ],
      "protocolProfileBehavior": {}
    },
    {
      "name": "Delete domain",
      "event": [
        {
          "listen": "test",
          "script": {
            "id": "abfa8366-3ee2-45b0-b658-0040b79d565c",
            "exec": [
              "pm.test(\"Status code is 204\", function () {",
              "    pm.response.to.have.status(204);",
              "});"
            ],
            "type": "text/javascript"
          }
        }
      ],
      "request": {
        "method": "DELETE",
        "header": [
          {
            "key": "Content-Type",
            "value": "application/json"
          },
          {
            "key": "Authorization",
            "value": "Bearer {{token}}"
          }
        ],
        "body": {
          "mode": "raw",
          "raw": ""
        },
        "url": {
          "raw": "{{management_url}}/management/organizations/{{defaultOrganizationId}}/environments/{{defaultEnvironmentId}}/domains/{{domain}}",
          "host": [
            "{{management_url}}"
          ],
          "path": [
            "management",
            "organizations",
            "{{defaultOrganizationId}}",
            "environments",
            "{{defaultEnvironmentId}}",
            "domains",
            "{{domain}}"
          ]
        }
      },
      "response": []
    }
  ],
  "protocolProfileBehavior": {}
=======
	"info": {
		"_postman_id": "c6a4fd56-c41a-4215-a902-a65c45ac8c99",
		"name": "Gravitee.io - AM - User Management",
		"schema": "https://schema.getpostman.com/json/collection/v2.1.0/collection.json"
	},
	"item": [
		{
			"name": "Prepare",
			"item": [
				{
					"name": "Generate admin token",
					"event": [
						{
							"listen": "test",
							"script": {
								"id": "571e9b59-b9e7-452c-9469-9786ded290a6",
								"exec": [
									"",
									"pm.test(\"Status code is 200\", function () {",
									"    pm.response.to.have.status(200);",
									"});",
									"",
									"var token = JSON.parse(responseBody);",
									"pm.environment.set('token', token.access_token);"
								],
								"type": "text/javascript"
							}
						}
					],
					"request": {
						"method": "POST",
						"header": [
							{
								"key": "Authorization",
								"value": "Basic YWRtaW46YWRtaW5hZG1pbg=="
							}
						],
						"body": {
							"mode": "urlencoded",
							"urlencoded": [
								{
									"key": "grant_type",
									"value": "password",
									"type": "text"
								},
								{
									"key": "username",
									"value": "admin",
									"type": "text"
								},
								{
									"key": "password",
									"value": "adminadmin",
									"type": "text"
								}
							]
						},
						"url": {
							"raw": "{{management_url}}/admin/token",
							"host": [
								"{{management_url}}"
							],
							"path": [
								"admin",
								"token"
							]
						}
					},
					"response": []
				},
				{
					"name": "Create user management domain",
					"event": [
						{
							"listen": "test",
							"script": {
								"id": "b286f0fa-cfcc-45b9-863a-1dbc87fdf835",
								"exec": [
									"pm.test(\"Status code is 201\", function () {",
									"    pm.response.to.have.status(201);",
									"});",
									"",
									"var jsonData = pm.response.json();",
									"pm.environment.set('domain', jsonData.id);"
								],
								"type": "text/javascript"
							}
						}
					],
					"request": {
						"method": "POST",
						"header": [
							{
								"key": "Content-Type",
								"value": "application/json"
							},
							{
								"key": "Authorization",
								"value": "Bearer {{token}}"
							}
						],
						"body": {
							"mode": "raw",
							"raw": "{\n\t\"name\": \"user-domain\", \n\t\"description\": \"test System for User Management specifications\"\n}"
						},
						"url": {
							"raw": "{{management_url}}/management/domains/",
							"host": [
								"{{management_url}}"
							],
							"path": [
								"management",
								"domains",
								""
							]
						}
					},
					"response": []
				},
				{
					"name": "Start domain",
					"event": [
						{
							"listen": "test",
							"script": {
								"id": "bfe78ac1-144a-4bbd-abf9-55e160e723bf",
								"exec": [
									"// wait for sync process",
									"setTimeout(function(){}, 10000);"
								],
								"type": "text/javascript"
							}
						}
					],
					"request": {
						"method": "PATCH",
						"header": [
							{
								"key": "Content-Type",
								"value": "application/json"
							},
							{
								"key": "Authorization",
								"value": "Bearer {{token}}"
							}
						],
						"body": {
							"mode": "raw",
							"raw": "{\n  \"enabled\": true\n}"
						},
						"url": {
							"raw": "{{management_url}}/management/domains/{{domain}}",
							"host": [
								"{{management_url}}"
							],
							"path": [
								"management",
								"domains",
								"{{domain}}"
							]
						}
					},
					"response": []
				},
				{
					"name": "well-known/openid-configuration",
					"event": [
						{
							"listen": "test",
							"script": {
								"id": "5332b6f5-7419-4792-a30f-cce968d3d67e",
								"exec": [
									"pm.test(\"Status code is 200\", function () {",
									"    pm.response.to.have.status(200);",
									"});",
									"",
									"pm.test(\"Check discovery endpoints\", function () {",
									"    pm.response.to.be.header('Content-Type', 'application/json');",
									"    var body = pm.response.json();",
									"    ",
									"    pm.expect(body).to.have.property(\"token_endpoint\");",
									"    pm.environment.set('tokenEndpoint', body.token_endpoint);",
									"});"
								],
								"type": "text/javascript"
							}
						}
					],
					"request": {
						"method": "GET",
						"header": [],
						"url": {
							"raw": "{{gateway_url}}/{{domain}}/oidc/.well-known/openid-configuration",
							"host": [
								"{{gateway_url}}"
							],
							"path": [
								"{{domain}}",
								"oidc",
								".well-known",
								"openid-configuration"
							]
						}
					},
					"response": []
				}
			],
			"protocolProfileBehavior": {}
		},
		{
			"name": "User Management",
			"item": [
				{
					"name": "Roles",
					"item": [
						{
							"name": "Create",
							"item": [
								{
									"name": "Invalid request - malformed json",
									"event": [
										{
											"listen": "test",
											"script": {
												"id": "56ffba4f-b70a-452d-a063-8c3865594fd4",
												"exec": [
													"pm.test(\"Status code is 400\", function () {",
													"    pm.response.to.have.status(400);",
													"});"
												],
												"type": "text/javascript"
											}
										}
									],
									"request": {
										"method": "POST",
										"header": [
											{
												"key": "Authorization",
												"type": "text",
												"value": "Bearer {{token}}"
											},
											{
												"key": "Content-Type",
												"name": "Content-Type",
												"type": "text",
												"value": "application/json"
											}
										],
										"body": {
											"mode": "raw",
											"raw": "{\n\t\"wrong\" : \n}"
										},
										"url": {
											"raw": "{{management_url}}/management/domains/{{domain}}/roles",
											"host": [
												"{{management_url}}"
											],
											"path": [
												"management",
												"domains",
												"{{domain}}",
												"roles"
											]
										}
									},
									"response": []
								},
								{
									"name": "Invalid request - name required",
									"event": [
										{
											"listen": "test",
											"script": {
												"id": "56ffba4f-b70a-452d-a063-8c3865594fd4",
												"exec": [
													"pm.test(\"Status code is 400\", function () {",
													"    pm.response.to.have.status(400);",
													"});",
													"",
													"pm.test(\"UM - create role - name field required\", function () {",
													"    var jsonData = pm.response.json();",
													"    pm.expect(jsonData.message).to.eql(\"[name: ne peut pas être nul]\");",
													"});"
												],
												"type": "text/javascript"
											}
										}
									],
									"request": {
										"method": "POST",
										"header": [
											{
												"key": "Authorization",
												"type": "text",
												"value": "Bearer {{token}}"
											},
											{
												"key": "Content-Type",
												"name": "Content-Type",
												"type": "text",
												"value": "application/json"
											}
										],
										"body": {
											"mode": "raw",
											"raw": "{\n\t\"description\": \"role description\"\n}"
										},
										"url": {
											"raw": "{{management_url}}/management/domains/{{domain}}/roles",
											"host": [
												"{{management_url}}"
											],
											"path": [
												"management",
												"domains",
												"{{domain}}",
												"roles"
											]
										}
									},
									"response": []
								},
								{
									"name": "Create role",
									"event": [
										{
											"listen": "test",
											"script": {
												"id": "ac86c3c9-c0a7-4616-b7cf-6847a7f48801",
												"exec": [
													"pm.test(\"Status code is 201\", function () {",
													"    pm.response.to.have.status(201);",
													"});",
													"",
													"pm.test(\"UM - create role\", function () {",
													"    var jsonData = pm.response.json();",
													"    let domain = pm.environment.get(\"domain\");",
													"    ",
													"    pm.expect(jsonData).to.have.property('id');",
													"    pm.expect(jsonData.name).to.eql('role name');",
													"    pm.expect(jsonData.description).to.eql('role description');",
													"    pm.environment.set('roleUM', jsonData.id);",
													"});"
												],
												"type": "text/javascript"
											}
										}
									],
									"request": {
										"method": "POST",
										"header": [
											{
												"key": "Authorization",
												"type": "text",
												"value": "Bearer {{token}}"
											},
											{
												"key": "Content-Type",
												"name": "Content-Type",
												"type": "text",
												"value": "application/json"
											}
										],
										"body": {
											"mode": "raw",
											"raw": "{\n\t\"name\": \"role name\",\n\t\"description\": \"role description\"\n}"
										},
										"url": {
											"raw": "{{management_url}}/management/domains/{{domain}}/roles",
											"host": [
												"{{management_url}}"
											],
											"path": [
												"management",
												"domains",
												"{{domain}}",
												"roles"
											]
										}
									},
									"response": []
								},
								{
									"name": "Create role 2",
									"event": [
										{
											"listen": "test",
											"script": {
												"id": "ac86c3c9-c0a7-4616-b7cf-6847a7f48801",
												"exec": [
													"pm.test(\"Status code is 201\", function () {",
													"    pm.response.to.have.status(201);",
													"});",
													"",
													"pm.test(\"UM - create role\", function () {",
													"    var jsonData = pm.response.json();",
													"    let domain = pm.environment.get(\"domain\");",
													"    ",
													"    pm.expect(jsonData).to.have.property('id');",
													"    pm.expect(jsonData.name).to.eql('role 2 name');",
													"    pm.expect(jsonData.description).to.eql('role 2 description');",
													"    pm.environment.set('role2UM', jsonData.id);",
													"});"
												],
												"type": "text/javascript"
											}
										}
									],
									"request": {
										"method": "POST",
										"header": [
											{
												"key": "Authorization",
												"type": "text",
												"value": "Bearer {{token}}"
											},
											{
												"key": "Content-Type",
												"name": "Content-Type",
												"type": "text",
												"value": "application/json"
											}
										],
										"body": {
											"mode": "raw",
											"raw": "{\n\t\"name\": \"role 2 name\",\n\t\"description\": \"role 2 description\"\n}"
										},
										"url": {
											"raw": "{{management_url}}/management/domains/{{domain}}/roles",
											"host": [
												"{{management_url}}"
											],
											"path": [
												"management",
												"domains",
												"{{domain}}",
												"roles"
											]
										}
									},
									"response": []
								},
								{
									"name": "Invalid request - name already exists",
									"event": [
										{
											"listen": "test",
											"script": {
												"id": "ac86c3c9-c0a7-4616-b7cf-6847a7f48801",
												"exec": [
													"pm.test(\"Status code is 400\", function () {",
													"    pm.response.to.have.status(400);",
													"});",
													"",
													"pm.test(\"UM - create role - uniqueness\", function () {",
													"    var jsonData = pm.response.json();",
													"    pm.expect(jsonData.message).to.eql(\"A role [role name] already exists.\");",
													"});"
												],
												"type": "text/javascript"
											}
										}
									],
									"request": {
										"method": "POST",
										"header": [
											{
												"key": "Authorization",
												"type": "text",
												"value": "Bearer {{token}}"
											},
											{
												"key": "Content-Type",
												"name": "Content-Type",
												"type": "text",
												"value": "application/json"
											}
										],
										"body": {
											"mode": "raw",
											"raw": "{\n\t\"name\": \"role name\"\n}"
										},
										"url": {
											"raw": "{{management_url}}/management/domains/{{domain}}/roles",
											"host": [
												"{{management_url}}"
											],
											"path": [
												"management",
												"domains",
												"{{domain}}",
												"roles"
											]
										}
									},
									"response": []
								}
							],
							"protocolProfileBehavior": {},
							"_postman_isSubFolder": true
						},
						{
							"name": "Update",
							"item": [
								{
									"name": "Invalid request - role not found",
									"event": [
										{
											"listen": "test",
											"script": {
												"id": "56ffba4f-b70a-452d-a063-8c3865594fd4",
												"exec": [
													"pm.test(\"Status code is 404\", function () {",
													"    pm.response.to.have.status(404);",
													"});",
													"",
													"pm.test(\"UM - update role - unknown role\", function () {",
													"    var jsonData = pm.response.json();",
													"    pm.expect(jsonData.message).to.eql(\"Role [wrong-id] can not be found.\");",
													"});"
												],
												"type": "text/javascript"
											}
										}
									],
									"request": {
										"method": "PUT",
										"header": [
											{
												"key": "Authorization",
												"type": "text",
												"value": "Bearer {{token}}"
											},
											{
												"key": "Content-Type",
												"name": "Content-Type",
												"type": "text",
												"value": "application/json"
											}
										],
										"body": {
											"mode": "raw",
											"raw": "{\n\t\"name\": \"role name 2\"\n}"
										},
										"url": {
											"raw": "{{management_url}}/management/domains/{{domain}}/roles/wrong-id",
											"host": [
												"{{management_url}}"
											],
											"path": [
												"management",
												"domains",
												"{{domain}}",
												"roles",
												"wrong-id"
											]
										}
									},
									"response": []
								},
								{
									"name": "Invalid request - malformed json",
									"event": [
										{
											"listen": "test",
											"script": {
												"id": "56ffba4f-b70a-452d-a063-8c3865594fd4",
												"exec": [
													"pm.test(\"Status code is 400\", function () {",
													"    pm.response.to.have.status(400);",
													"});"
												],
												"type": "text/javascript"
											}
										}
									],
									"request": {
										"method": "PUT",
										"header": [
											{
												"key": "Authorization",
												"type": "text",
												"value": "Bearer {{token}}"
											}
										],
										"body": {
											"mode": "raw",
											"raw": ""
										},
										"url": {
											"raw": "{{management_url}}/management/domains/{{domain}}/roles/{{roleUM}}",
											"host": [
												"{{management_url}}"
											],
											"path": [
												"management",
												"domains",
												"{{domain}}",
												"roles",
												"{{roleUM}}"
											]
										}
									},
									"response": []
								},
								{
									"name": "Update role",
									"event": [
										{
											"listen": "test",
											"script": {
												"id": "56ffba4f-b70a-452d-a063-8c3865594fd4",
												"exec": [
													"pm.test(\"Status code is 200\", function () {",
													"    pm.response.to.have.status(200);",
													"});",
													"",
													"pm.test(\"UM - update role\", function () {",
													"    var jsonData = pm.response.json();",
													"    pm.expect(jsonData.description).to.eql('new description');",
													"    pm.expect(jsonData.permissions).to.eql(['read']);",
													"});"
												],
												"type": "text/javascript"
											}
										}
									],
									"request": {
										"method": "PUT",
										"header": [
											{
												"key": "Authorization",
												"type": "text",
												"value": "Bearer {{token}}"
											},
											{
												"key": "Content-Type",
												"name": "Content-Type",
												"type": "text",
												"value": "application/json"
											}
										],
										"body": {
											"mode": "raw",
											"raw": "{\n\t\"name\": \"role name\",\n\t\"description\": \"new description\",\n\t\"permissions\": [\"read\"]\n}"
										},
										"url": {
											"raw": "{{management_url}}/management/domains/{{domain}}/roles/{{roleUM}}",
											"host": [
												"{{management_url}}"
											],
											"path": [
												"management",
												"domains",
												"{{domain}}",
												"roles",
												"{{roleUM}}"
											]
										}
									},
									"response": []
								},
								{
									"name": "Update role 2",
									"event": [
										{
											"listen": "test",
											"script": {
												"id": "56ffba4f-b70a-452d-a063-8c3865594fd4",
												"exec": [
													"pm.test(\"Status code is 200\", function () {",
													"    pm.response.to.have.status(200);",
													"});",
													"",
													"pm.test(\"UM - update role\", function () {",
													"    var jsonData = pm.response.json();",
													"    pm.expect(jsonData.description).to.eql('new description 2');",
													"    pm.expect(jsonData.permissions).to.eql(['write']);",
													"});"
												],
												"type": "text/javascript"
											}
										}
									],
									"request": {
										"method": "PUT",
										"header": [
											{
												"key": "Authorization",
												"type": "text",
												"value": "Bearer {{token}}"
											},
											{
												"key": "Content-Type",
												"name": "Content-Type",
												"type": "text",
												"value": "application/json"
											}
										],
										"body": {
											"mode": "raw",
											"raw": "{\n\t\"name\": \"role 2 name\",\n\t\"description\": \"new description 2\",\n\t\"permissions\": [\"write\"]\n}"
										},
										"url": {
											"raw": "{{management_url}}/management/domains/{{domain}}/roles/{{role2UM}}",
											"host": [
												"{{management_url}}"
											],
											"path": [
												"management",
												"domains",
												"{{domain}}",
												"roles",
												"{{role2UM}}"
											]
										}
									},
									"response": []
								}
							],
							"protocolProfileBehavior": {},
							"_postman_isSubFolder": true
						},
						{
							"name": "List",
							"item": [
								{
									"name": "List roles",
									"event": [
										{
											"listen": "test",
											"script": {
												"id": "ace28d5f-a975-4430-ba47-29184cf01460",
												"exec": [
													"pm.test(\"Status code is 200\", function () {",
													"    pm.response.to.have.status(200);",
													"});",
													"",
													"pm.test(\"UM - list roles\", function () {",
													"    var jsonData = pm.response.json();",
													"    pm.expect(jsonData.length).to.eql(2);",
													"});"
												],
												"type": "text/javascript"
											}
										}
									],
									"request": {
										"method": "GET",
										"header": [
											{
												"key": "Authorization",
												"type": "text",
												"value": "Bearer {{token}}"
											}
										],
										"url": {
											"raw": "{{management_url}}/management/domains/{{domain}}/roles",
											"host": [
												"{{management_url}}"
											],
											"path": [
												"management",
												"domains",
												"{{domain}}",
												"roles"
											]
										}
									},
									"response": []
								}
							],
							"protocolProfileBehavior": {},
							"_postman_isSubFolder": true
						}
					],
					"protocolProfileBehavior": {},
					"_postman_isSubFolder": true
				},
				{
					"name": "Users",
					"item": [
						{
							"name": "Create",
							"item": [
								{
									"name": "Invalid request - malformed json",
									"event": [
										{
											"listen": "test",
											"script": {
												"id": "56ffba4f-b70a-452d-a063-8c3865594fd4",
												"exec": [
													"pm.test(\"Status code is 400\", function () {",
													"    pm.response.to.have.status(400);",
													"});"
												],
												"type": "text/javascript"
											}
										}
									],
									"request": {
										"method": "POST",
										"header": [
											{
												"key": "Authorization",
												"value": "Bearer {{token}}",
												"type": "text"
											},
											{
												"key": "Content-Type",
												"name": "Content-Type",
												"value": "application/json",
												"type": "text"
											}
										],
										"body": {
											"mode": "raw",
											"raw": "{\n\t\"wrong\" : \n}"
										},
										"url": {
											"raw": "{{management_url}}/management/domains/{{domain}}/users",
											"host": [
												"{{management_url}}"
											],
											"path": [
												"management",
												"domains",
												"{{domain}}",
												"users"
											]
										}
									},
									"response": []
								},
								{
									"name": "Invalid request - username required",
									"event": [
										{
											"listen": "test",
											"script": {
												"id": "56ffba4f-b70a-452d-a063-8c3865594fd4",
												"exec": [
													"pm.test(\"Status code is 400\", function () {",
													"    pm.response.to.have.status(400);",
													"});",
													"",
													"pm.test(\"UM - create user - username field required\", function () {",
													"    var jsonData = pm.response.json();",
													"    pm.expect(jsonData.message).to.eql(\"[username: ne peut pas être nul]\");",
													"});"
												],
												"type": "text/javascript"
											}
										}
									],
									"request": {
										"method": "POST",
										"header": [
											{
												"key": "Authorization",
												"type": "text",
												"value": "Bearer {{token}}"
											},
											{
												"key": "Content-Type",
												"name": "Content-Type",
												"value": "application/json",
												"type": "text"
											}
										],
										"body": {
											"mode": "raw",
											"raw": "{\n\t\"firstName\": \"Jensen\",\n\t\"lastName\": \"Barbara\",\n\t\"email\": \"jensen.barbara@mail.com\"\n}"
										},
										"url": {
											"raw": "{{management_url}}/management/domains/{{domain}}/users",
											"host": [
												"{{management_url}}"
											],
											"path": [
												"management",
												"domains",
												"{{domain}}",
												"users"
											]
										}
									},
									"response": []
								},
								{
									"name": "Invalid request - email required",
									"event": [
										{
											"listen": "test",
											"script": {
												"id": "56ffba4f-b70a-452d-a063-8c3865594fd4",
												"exec": [
													"pm.test(\"Status code is 400\", function () {",
													"    pm.response.to.have.status(400);",
													"});",
													"",
													"pm.test(\"UM - create user - email field required\", function () {",
													"    var jsonData = pm.response.json();",
													"    pm.expect(jsonData.message).to.eql(\"[email: ne peut pas être nul]\");",
													"});"
												],
												"type": "text/javascript"
											}
										}
									],
									"request": {
										"method": "POST",
										"header": [
											{
												"key": "Authorization",
												"type": "text",
												"value": "Bearer {{token}}"
											},
											{
												"key": "Content-Type",
												"name": "Content-Type",
												"type": "text",
												"value": "application/json"
											}
										],
										"body": {
											"mode": "raw",
											"raw": "{\n\t\"firstName\": \"Jensen\",\n\t\"lastName\": \"Barbara\",\n\t\"username\": \"jensen.barbara\"\n}"
										},
										"url": {
											"raw": "{{management_url}}/management/domains/{{domain}}/users",
											"host": [
												"{{management_url}}"
											],
											"path": [
												"management",
												"domains",
												"{{domain}}",
												"users"
											]
										}
									},
									"response": []
								},
								{
									"name": "Invalid request - password required if no pre-registration",
									"event": [
										{
											"listen": "test",
											"script": {
												"id": "56ffba4f-b70a-452d-a063-8c3865594fd4",
												"exec": [
													"pm.test(\"Status code is 400\", function () {",
													"    pm.response.to.have.status(400);",
													"});",
													"",
													"pm.test(\"UM - create user - password field required if no pre-registration\", function () {",
													"    var jsonData = pm.response.json();",
													"    pm.expect(jsonData.message).to.eql(\"Field [password] is required\");",
													"});"
												],
												"type": "text/javascript"
											}
										}
									],
									"request": {
										"method": "POST",
										"header": [
											{
												"key": "Authorization",
												"type": "text",
												"value": "Bearer {{token}}"
											},
											{
												"key": "Content-Type",
												"name": "Content-Type",
												"type": "text",
												"value": "application/json"
											}
										],
										"body": {
											"mode": "raw",
											"raw": "{\n\t\"firstName\": \"Jensen\",\n\t\"lastName\": \"Barbara\",\n\t\"username\": \"jensen.barbara\",\n\t\"email\": \"jensen.barbara@mail.com\"\n}"
										},
										"url": {
											"raw": "{{management_url}}/management/domains/{{domain}}/users",
											"host": [
												"{{management_url}}"
											],
											"path": [
												"management",
												"domains",
												"{{domain}}",
												"users"
											]
										}
									},
									"response": []
								},
								{
									"name": "Invalid request - email malformed",
									"event": [
										{
											"listen": "test",
											"script": {
												"id": "56ffba4f-b70a-452d-a063-8c3865594fd4",
												"exec": [
													"pm.test(\"Status code is 400\", function () {",
													"    pm.response.to.have.status(400);",
													"});",
													"",
													"pm.test(\"UM - create user - email malformed\", function () {",
													"    var jsonData = pm.response.json();",
													"    pm.expect(jsonData.message).to.eql(\"[jensen.barba: must be a well-formed email address]\");",
													"});"
												],
												"type": "text/javascript"
											}
										}
									],
									"request": {
										"method": "POST",
										"header": [
											{
												"key": "Authorization",
												"type": "text",
												"value": "Bearer {{token}}"
											},
											{
												"key": "Content-Type",
												"name": "Content-Type",
												"type": "text",
												"value": "application/json"
											}
										],
										"body": {
											"mode": "raw",
											"raw": "{\n\t\"firstName\": \"Jensen\",\n\t\"lastName\": \"Barbara\",\n\t\"username\": \"jensen.barbara\",\n\t\"email\": \"jensen.barba\",\n\t\"password\": \"password\"\n}"
										},
										"url": {
											"raw": "{{management_url}}/management/domains/{{domain}}/users",
											"host": [
												"{{management_url}}"
											],
											"path": [
												"management",
												"domains",
												"{{domain}}",
												"users"
											]
										}
									},
									"response": []
								},
								{
									"name": "Create user",
									"event": [
										{
											"listen": "test",
											"script": {
												"id": "ac86c3c9-c0a7-4616-b7cf-6847a7f48801",
												"exec": [
													"pm.test(\"Status code is 201\", function () {",
													"    pm.response.to.have.status(201);",
													"});",
													"",
													"pm.test(\"UM - create user\", function () {",
													"    var jsonData = pm.response.json();",
													"    let domain = pm.environment.get(\"domain\");",
													"    ",
													"    pm.expect(jsonData).to.have.property('id');",
													"    pm.expect(jsonData).to.not.have.property('registrationUserUri');",
													"    pm.expect(jsonData).to.not.have.property('registrationAccessToken');",
													"    pm.expect(jsonData.internal).to.eql(true);",
													"    pm.expect(jsonData.enabled).to.eql(true);",
													"    pm.expect(jsonData.preRegistration).to.eql(false);",
													"    pm.expect(jsonData.registrationCompleted).to.eql(true);",
													"    pm.expect(jsonData.source).to.eql('default-idp-'+domain)",
													"    pm.environment.set('userUM', jsonData.id);",
													"});"
												],
												"type": "text/javascript"
											}
										}
									],
									"request": {
										"method": "POST",
										"header": [
											{
												"key": "Authorization",
												"value": "Bearer {{token}}",
												"type": "text"
											},
											{
												"key": "Content-Type",
												"name": "Content-Type",
												"value": "application/json",
												"type": "text"
											}
										],
										"body": {
											"mode": "raw",
											"raw": "{\n\t\"firstName\": \"Jensen\",\n\t\"lastName\": \"Barbara\",\n\t\"username\": \"jensen.barbara\",\n\t\"email\": \"jensen.barbara@mail.com\",\n\t\"password\": \"password\"\n}"
										},
										"url": {
											"raw": "{{management_url}}/management/domains/{{domain}}/users",
											"host": [
												"{{management_url}}"
											],
											"path": [
												"management",
												"domains",
												"{{domain}}",
												"users"
											]
										}
									},
									"response": []
								},
								{
									"name": "Invalid request - username already exists",
									"event": [
										{
											"listen": "test",
											"script": {
												"id": "ac86c3c9-c0a7-4616-b7cf-6847a7f48801",
												"exec": [
													"pm.test(\"Status code is 400\", function () {",
													"    pm.response.to.have.status(400);",
													"});",
													"",
													"pm.test(\"UM - create user - uniqueness\", function () {",
													"    var jsonData = pm.response.json();",
													"    pm.expect(jsonData.message).to.eql(\"A user [jensen.barbara] already exists.\");",
													"});"
												],
												"type": "text/javascript"
											}
										}
									],
									"request": {
										"method": "POST",
										"header": [
											{
												"key": "Authorization",
												"type": "text",
												"value": "Bearer {{token}}"
											},
											{
												"key": "Content-Type",
												"name": "Content-Type",
												"type": "text",
												"value": "application/json"
											}
										],
										"body": {
											"mode": "raw",
											"raw": "{\n\t\"firstName\": \"Jensen\",\n\t\"lastName\": \"Barbara\",\n\t\"username\": \"jensen.barbara\",\n\t\"email\": \"jensen.barbara@mail.com\",\n\t\"password\": \"password\"\n}"
										},
										"url": {
											"raw": "{{management_url}}/management/domains/{{domain}}/users",
											"host": [
												"{{management_url}}"
											],
											"path": [
												"management",
												"domains",
												"{{domain}}",
												"users"
											]
										}
									},
									"response": []
								},
								{
									"name": "Invalid request - username already exists - case insensitive",
									"event": [
										{
											"listen": "test",
											"script": {
												"id": "ac86c3c9-c0a7-4616-b7cf-6847a7f48801",
												"exec": [
													"pm.test(\"Status code is 400\", function () {",
													"    pm.response.to.have.status(400);",
													"});",
													"",
													"pm.test(\"UM - create user - uniqueness\", function () {",
													"    var jsonData = pm.response.json();",
													"    pm.expect(jsonData.message).to.eql(\"A user [jensen.BarBara] already exists.\");",
													"});"
												],
												"type": "text/javascript"
											}
										}
									],
									"request": {
										"method": "POST",
										"header": [
											{
												"key": "Authorization",
												"type": "text",
												"value": "Bearer {{token}}"
											},
											{
												"key": "Content-Type",
												"name": "Content-Type",
												"type": "text",
												"value": "application/json"
											}
										],
										"body": {
											"mode": "raw",
											"raw": "{\n\t\"firstName\": \"Jensen\",\n\t\"lastName\": \"Barbara\",\n\t\"username\": \"jensen.BarBara\",\n\t\"email\": \"jensen.barbara@mail.com\",\n\t\"password\": \"password\"\n}"
										},
										"url": {
											"raw": "{{management_url}}/management/domains/{{domain}}/users",
											"host": [
												"{{management_url}}"
											],
											"path": [
												"management",
												"domains",
												"{{domain}}",
												"users"
											]
										}
									},
									"response": []
								}
							],
							"protocolProfileBehavior": {},
							"_postman_isSubFolder": true
						},
						{
							"name": "Pre-Register",
							"item": [
								{
									"name": "Patch domain - dynamic user registration",
									"event": [
										{
											"listen": "test",
											"script": {
												"id": "29adabbe-3199-4e82-afb7-851bdd50b1bb",
												"exec": [
													"pm.test(\"Status code is 200\", function () {",
													"    pm.response.to.have.status(200);",
													"});"
												],
												"type": "text/javascript"
											}
										}
									],
									"request": {
										"method": "PATCH",
										"header": [
											{
												"key": "Authorization",
												"value": "Bearer {{token}}",
												"type": "text"
											},
											{
												"key": "Content-Type",
												"value": "application/json",
												"type": "text"
											}
										],
										"body": {
											"mode": "raw",
											"raw": "{\n  \"accountSettings\": {\n    \"dynamicUserRegistration\": true\n  }\n}",
											"options": {
												"raw": {
													"language": "json"
												}
											}
										},
										"url": {
											"raw": "{{management_url}}/management/domains/{{domain}}",
											"host": [
												"{{management_url}}"
											],
											"path": [
												"management",
												"domains",
												"{{domain}}"
											]
										}
									},
									"response": []
								},
								{
									"name": "Create user",
									"event": [
										{
											"listen": "test",
											"script": {
												"id": "ac86c3c9-c0a7-4616-b7cf-6847a7f48801",
												"exec": [
													"pm.test(\"Status code is 201\", function () {",
													"    pm.response.to.have.status(201);",
													"});",
													"",
													"pm.test(\"UM - pre-register user\", function () {",
													"    var jsonData = pm.response.json();",
													"    let domain = pm.environment.get(\"domain\");",
													"    ",
													"    pm.expect(jsonData).to.have.property('id');",
													"    pm.expect(jsonData).to.have.property('registrationUserUri');",
													"    pm.expect(jsonData).to.have.property('registrationAccessToken');",
													"    pm.expect(jsonData.internal).to.eql(true);",
													"    pm.expect(jsonData.enabled).to.eql(false);",
													"    pm.expect(jsonData.preRegistration).to.eql(true);",
													"    pm.expect(jsonData.registrationCompleted).to.eql(false);",
													"    pm.expect(jsonData.source).to.eql('default-idp-'+domain)",
													"    pm.environment.set('userTemp', jsonData.id);",
													"    pm.environment.set('userRegistrationURI', jsonData.registrationUserUri);",
													"    pm.environment.set('userRegistrationToken', jsonData.registrationAccessToken);",
													"});"
												],
												"type": "text/javascript"
											}
										}
									],
									"request": {
										"method": "POST",
										"header": [
											{
												"key": "Authorization",
												"value": "Bearer {{token}}",
												"type": "text"
											},
											{
												"key": "Content-Type",
												"name": "Content-Type",
												"value": "application/json",
												"type": "text"
											}
										],
										"body": {
											"mode": "raw",
											"raw": "{\n\t\"firstName\": \"John\",\n\t\"lastName\": \"Doe\",\n\t\"username\": \"john.doe\",\n\t\"email\": \"john.doe@mail.com\",\n\t\"preRegistration\": true\n}"
										},
										"url": {
											"raw": "{{management_url}}/management/domains/{{domain}}/users",
											"host": [
												"{{management_url}}"
											],
											"path": [
												"management",
												"domains",
												"{{domain}}",
												"users"
											]
										}
									},
									"response": []
								},
								{
									"name": "Initiate post registration flow",
									"event": [
										{
											"listen": "test",
											"script": {
												"id": "fb56a849-b090-4e80-9c8c-eca9f4d72e85",
												"exec": [
													"pm.test(\"Status code is 200\", function () {",
													"    pm.response.to.have.status(200);",
													"});",
													"",
													"pm.test(\"Should be a redirection to confirm registration page\", function() {",
													"    pm.response.to.be.ok;",
													"    var responseHTML = cheerio(pm.response.text());",
													"    tests['Redirect to confirm registration page'] = responseHTML.find('p').text().includes('Thanks for signing up, please complete the form to activate your account');",
													"});"
												],
												"type": "text/javascript"
											}
										},
										{
											"listen": "prerequest",
											"script": {
												"id": "904f0113-b2b9-4645-9511-48bb10791506",
												"exec": [
													""
												],
												"type": "text/javascript"
											}
										}
									],
									"request": {
										"method": "GET",
										"header": [],
										"url": {
											"raw": "{{userRegistrationURI}}?token={{userRegistrationToken}}",
											"host": [
												"{{userRegistrationURI}}"
											],
											"query": [
												{
													"key": "token",
													"value": "{{userRegistrationToken}}"
												}
											]
										}
									},
									"response": []
								},
								{
									"name": "Delete user",
									"event": [
										{
											"listen": "test",
											"script": {
												"id": "56ffba4f-b70a-452d-a063-8c3865594fd4",
												"exec": [
													"pm.test(\"Status code is 204\", function () {",
													"    pm.response.to.have.status(204);",
													"});"
												],
												"type": "text/javascript"
											}
										}
									],
									"request": {
										"method": "DELETE",
										"header": [
											{
												"key": "Authorization",
												"type": "text",
												"value": "Bearer {{token}}"
											}
										],
										"body": {
											"mode": "raw",
											"raw": ""
										},
										"url": {
											"raw": "{{management_url}}/management/domains/{{domain}}/users/{{userTemp}}",
											"host": [
												"{{management_url}}"
											],
											"path": [
												"management",
												"domains",
												"{{domain}}",
												"users",
												"{{userTemp}}"
											]
										}
									},
									"response": []
								}
							],
							"protocolProfileBehavior": {},
							"_postman_isSubFolder": true
						},
						{
							"name": "Update",
							"item": [
								{
									"name": "Invalid request - user not found",
									"event": [
										{
											"listen": "test",
											"script": {
												"id": "56ffba4f-b70a-452d-a063-8c3865594fd4",
												"exec": [
													"pm.test(\"Status code is 404\", function () {",
													"    pm.response.to.have.status(404);",
													"});",
													"",
													"pm.test(\"UM - update user - unknown user\", function () {",
													"    var jsonData = pm.response.json();",
													"    pm.expect(jsonData.message).to.eql(\"User [wrong-id] can not be found.\");",
													"});"
												],
												"type": "text/javascript"
											}
										}
									],
									"request": {
										"method": "PUT",
										"header": [
											{
												"key": "Authorization",
												"type": "text",
												"value": "Bearer {{token}}"
											},
											{
												"key": "Content-Type",
												"name": "Content-Type",
												"value": "application/json",
												"type": "text"
											}
										],
										"body": {
											"mode": "raw",
											"raw": "{\n\t\"firstName\": \"Jensen\",\n\t\"lastName\": \"Barbara\",\n\t\"email\": \"jensen.barbara@mail.com\"\n}"
										},
										"url": {
											"raw": "{{management_url}}/management/domains/{{domain}}/users/wrong-id",
											"host": [
												"{{management_url}}"
											],
											"path": [
												"management",
												"domains",
												"{{domain}}",
												"users",
												"wrong-id"
											]
										}
									},
									"response": []
								},
								{
									"name": "Invalid request - malformed json",
									"event": [
										{
											"listen": "test",
											"script": {
												"id": "56ffba4f-b70a-452d-a063-8c3865594fd4",
												"exec": [
													"pm.test(\"Status code is 400\", function () {",
													"    pm.response.to.have.status(400);",
													"});"
												],
												"type": "text/javascript"
											}
										}
									],
									"request": {
										"method": "PUT",
										"header": [
											{
												"key": "Authorization",
												"value": "Bearer {{token}}",
												"type": "text"
											}
										],
										"body": {
											"mode": "raw",
											"raw": ""
										},
										"url": {
											"raw": "{{management_url}}/management/domains/{{domain}}/users/{{userUM}}",
											"host": [
												"{{management_url}}"
											],
											"path": [
												"management",
												"domains",
												"{{domain}}",
												"users",
												"{{userUM}}"
											]
										}
									},
									"response": []
								},
								{
									"name": "Update user",
									"event": [
										{
											"listen": "test",
											"script": {
												"id": "56ffba4f-b70a-452d-a063-8c3865594fd4",
												"exec": [
													"pm.test(\"Status code is 200\", function () {",
													"    pm.response.to.have.status(200);",
													"});",
													"",
													"pm.test(\"UM - update user\", function () {",
													"    var jsonData = pm.response.json();",
													"    pm.expect(jsonData.additionalInformation.profile).to.eql('https://my.profile.com');",
													"});"
												],
												"type": "text/javascript"
											}
										}
									],
									"request": {
										"method": "PUT",
										"header": [
											{
												"key": "Authorization",
												"type": "text",
												"value": "Bearer {{token}}"
											},
											{
												"key": "Content-Type",
												"name": "Content-Type",
												"type": "text",
												"value": "application/json"
											}
										],
										"body": {
											"mode": "raw",
											"raw": "{\n\t\"firstName\": \"Jensen\",\n\t\"lastName\": \"Barbara\",\n\t\"email\": \"jensen.barbara@mail.com\",\n\t\"additionalInformation\": {\n\t\t\"profile\":\"https://my.profile.com\"\n\t}\n}"
										},
										"url": {
											"raw": "{{management_url}}/management/domains/{{domain}}/users/{{userUM}}",
											"host": [
												"{{management_url}}"
											],
											"path": [
												"management",
												"domains",
												"{{domain}}",
												"users",
												"{{userUM}}"
											]
										}
									},
									"response": []
								}
							],
							"protocolProfileBehavior": {},
							"_postman_isSubFolder": true
						},
						{
							"name": "List",
							"item": [
								{
									"name": "List users",
									"event": [
										{
											"listen": "test",
											"script": {
												"id": "ace28d5f-a975-4430-ba47-29184cf01460",
												"exec": [
													"pm.test(\"Status code is 200\", function () {",
													"    pm.response.to.have.status(200);",
													"});",
													"",
													"pm.test(\"UM - list users\", function () {",
													"    var jsonData = pm.response.json();",
													"    pm.expect(jsonData.currentPage).to.eql(0);",
													"    pm.expect(jsonData.totalCount).to.eql(1);",
													"    pm.expect(jsonData.data.length).to.eql(1);",
													"});"
												],
												"type": "text/javascript"
											}
										}
									],
									"request": {
										"method": "GET",
										"header": [
											{
												"key": "Authorization",
												"value": "Bearer {{token}}",
												"type": "text"
											}
										],
										"url": {
											"raw": "{{management_url}}/management/domains/{{domain}}/users",
											"host": [
												"{{management_url}}"
											],
											"path": [
												"management",
												"domains",
												"{{domain}}",
												"users"
											]
										}
									},
									"response": []
								}
							],
							"protocolProfileBehavior": {},
							"_postman_isSubFolder": true
						},
						{
							"name": "Assign roles",
							"item": [
								{
									"name": "Assign roles to user - role not found",
									"event": [
										{
											"listen": "test",
											"script": {
												"id": "56ffba4f-b70a-452d-a063-8c3865594fd4",
												"exec": [
													"pm.test(\"Status code is 404\", function () {",
													"    pm.response.to.have.status(404);",
													"});"
												],
												"type": "text/javascript"
											}
										}
									],
									"request": {
										"method": "POST",
										"header": [
											{
												"key": "Authorization",
												"type": "text",
												"value": "Bearer {{token}}"
											},
											{
												"key": "Content-Type",
												"name": "Content-Type",
												"type": "text",
												"value": "application/json"
											}
										],
										"body": {
											"mode": "raw",
											"raw": "[\"wrong-role-id\"]\n"
										},
										"url": {
											"raw": "{{management_url}}/management/domains/{{domain}}/users/{{userUM}}/roles",
											"host": [
												"{{management_url}}"
											],
											"path": [
												"management",
												"domains",
												"{{domain}}",
												"users",
												"{{userUM}}",
												"roles"
											]
										}
									},
									"response": []
								},
								{
									"name": "Assign roles to user",
									"event": [
										{
											"listen": "test",
											"script": {
												"id": "56ffba4f-b70a-452d-a063-8c3865594fd4",
												"exec": [
													"pm.test(\"Status code is 200\", function () {",
													"    pm.response.to.have.status(200);",
													"});",
													"",
													"pm.test(\"UM - assign roles to user\", function () {",
													"    let role = pm.environment.get(\"roleUM\");",
													"    var jsonData = pm.response.json();",
													"    pm.expect(jsonData.roles).to.eql([role]);",
													"});"
												],
												"type": "text/javascript"
											}
										}
									],
									"request": {
										"method": "POST",
										"header": [
											{
												"key": "Authorization",
												"type": "text",
												"value": "Bearer {{token}}"
											},
											{
												"key": "Content-Type",
												"name": "Content-Type",
												"type": "text",
												"value": "application/json"
											}
										],
										"body": {
											"mode": "raw",
											"raw": "[ \"{{roleUM}}\"]"
										},
										"url": {
											"raw": "{{management_url}}/management/domains/{{domain}}/users/{{userUM}}/roles",
											"host": [
												"{{management_url}}"
											],
											"path": [
												"management",
												"domains",
												"{{domain}}",
												"users",
												"{{userUM}}",
												"roles"
											]
										}
									},
									"response": []
								}
							],
							"protocolProfileBehavior": {},
							"_postman_isSubFolder": true
						}
					],
					"protocolProfileBehavior": {},
					"_postman_isSubFolder": true
				},
				{
					"name": "Groups",
					"item": [
						{
							"name": "Create",
							"item": [
								{
									"name": "Invalid request - malformed json",
									"event": [
										{
											"listen": "test",
											"script": {
												"id": "56ffba4f-b70a-452d-a063-8c3865594fd4",
												"exec": [
													"pm.test(\"Status code is 400\", function () {",
													"    pm.response.to.have.status(400);",
													"});"
												],
												"type": "text/javascript"
											}
										}
									],
									"request": {
										"method": "POST",
										"header": [
											{
												"key": "Authorization",
												"value": "Bearer {{token}}",
												"type": "text"
											},
											{
												"key": "Content-Type",
												"name": "Content-Type",
												"value": "application/json",
												"type": "text"
											}
										],
										"body": {
											"mode": "raw",
											"raw": "{\n\t\"wrong\" : \n}"
										},
										"url": {
											"raw": "{{management_url}}/management/domains/{{domain}}/groups",
											"host": [
												"{{management_url}}"
											],
											"path": [
												"management",
												"domains",
												"{{domain}}",
												"groups"
											]
										}
									},
									"response": []
								},
								{
									"name": "Invalid request - name required",
									"event": [
										{
											"listen": "test",
											"script": {
												"id": "56ffba4f-b70a-452d-a063-8c3865594fd4",
												"exec": [
													"pm.test(\"Status code is 400\", function () {",
													"    pm.response.to.have.status(400);",
													"});",
													"",
													"pm.test(\"UM - create group - name field required\", function () {",
													"    var jsonData = pm.response.json();",
													"    pm.expect(jsonData.message).to.eql(\"[name: ne peut pas être nul]\");",
													"});"
												],
												"type": "text/javascript"
											}
										}
									],
									"request": {
										"method": "POST",
										"header": [
											{
												"key": "Authorization",
												"type": "text",
												"value": "Bearer {{token}}"
											},
											{
												"key": "Content-Type",
												"name": "Content-Type",
												"type": "text",
												"value": "application/json"
											}
										],
										"body": {
											"mode": "raw",
											"raw": "{\n}"
										},
										"url": {
											"raw": "{{management_url}}/management/domains/{{domain}}/groups",
											"host": [
												"{{management_url}}"
											],
											"path": [
												"management",
												"domains",
												"{{domain}}",
												"groups"
											]
										}
									},
									"response": []
								},
								{
									"name": "Create group",
									"event": [
										{
											"listen": "test",
											"script": {
												"id": "ac86c3c9-c0a7-4616-b7cf-6847a7f48801",
												"exec": [
													"pm.test(\"Status code is 201\", function () {",
													"    pm.response.to.have.status(201);",
													"});",
													"",
													"pm.test(\"UM - create group\", function () {",
													"    var jsonData = pm.response.json();",
													"    pm.expect(jsonData).to.have.property('id');",
													"    pm.expect(jsonData.name).to.eql('My Group');",
													"    pm.environment.set('groupUM', jsonData.id);",
													"});"
												],
												"type": "text/javascript"
											}
										}
									],
									"request": {
										"method": "POST",
										"header": [
											{
												"key": "Authorization",
												"type": "text",
												"value": "Bearer {{token}}"
											},
											{
												"key": "Content-Type",
												"name": "Content-Type",
												"type": "text",
												"value": "application/json"
											}
										],
										"body": {
											"mode": "raw",
											"raw": "{\n\t\"name\": \"My Group\"\n}"
										},
										"url": {
											"raw": "{{management_url}}/management/domains/{{domain}}/groups",
											"host": [
												"{{management_url}}"
											],
											"path": [
												"management",
												"domains",
												"{{domain}}",
												"groups"
											]
										}
									},
									"response": []
								},
								{
									"name": "Create group 2",
									"event": [
										{
											"listen": "test",
											"script": {
												"id": "ac86c3c9-c0a7-4616-b7cf-6847a7f48801",
												"exec": [
													"pm.test(\"Status code is 201\", function () {",
													"    pm.response.to.have.status(201);",
													"});",
													"",
													"pm.test(\"UM - create group 2\", function () {",
													"    var jsonData = pm.response.json();",
													"    pm.expect(jsonData).to.have.property('id');",
													"    pm.expect(jsonData.name).to.eql('My Group 2');",
													"    pm.environment.set('group2UM', jsonData.id);",
													"});"
												],
												"type": "text/javascript"
											}
										}
									],
									"request": {
										"method": "POST",
										"header": [
											{
												"key": "Authorization",
												"type": "text",
												"value": "Bearer {{token}}"
											},
											{
												"key": "Content-Type",
												"name": "Content-Type",
												"type": "text",
												"value": "application/json"
											}
										],
										"body": {
											"mode": "raw",
											"raw": "{\n\t\"name\": \"My Group 2\"\n}"
										},
										"url": {
											"raw": "{{management_url}}/management/domains/{{domain}}/groups",
											"host": [
												"{{management_url}}"
											],
											"path": [
												"management",
												"domains",
												"{{domain}}",
												"groups"
											]
										}
									},
									"response": []
								},
								{
									"name": "Invalid request - name already exists",
									"event": [
										{
											"listen": "test",
											"script": {
												"id": "ac86c3c9-c0a7-4616-b7cf-6847a7f48801",
												"exec": [
													"pm.test(\"Status code is 400\", function () {",
													"    pm.response.to.have.status(400);",
													"});",
													"",
													"pm.test(\"UM - create group - uniqueness\", function () {",
													"    var jsonData = pm.response.json();",
													"    pm.expect(jsonData.message).to.eql(\"A group [My Group] already exists.\");",
													"});"
												],
												"type": "text/javascript"
											}
										}
									],
									"request": {
										"method": "POST",
										"header": [
											{
												"key": "Authorization",
												"type": "text",
												"value": "Bearer {{token}}"
											},
											{
												"key": "Content-Type",
												"name": "Content-Type",
												"type": "text",
												"value": "application/json"
											}
										],
										"body": {
											"mode": "raw",
											"raw": "{\n\t\"name\": \"My Group\"\n}"
										},
										"url": {
											"raw": "{{management_url}}/management/domains/{{domain}}/groups",
											"host": [
												"{{management_url}}"
											],
											"path": [
												"management",
												"domains",
												"{{domain}}",
												"groups"
											]
										}
									},
									"response": []
								}
							],
							"protocolProfileBehavior": {},
							"_postman_isSubFolder": true
						},
						{
							"name": "Update",
							"item": [
								{
									"name": "Invalid request - group not found",
									"event": [
										{
											"listen": "test",
											"script": {
												"id": "56ffba4f-b70a-452d-a063-8c3865594fd4",
												"exec": [
													"pm.test(\"Status code is 404\", function () {",
													"    pm.response.to.have.status(404);",
													"});",
													"",
													"pm.test(\"UM - update group - unknown user\", function () {",
													"    var jsonData = pm.response.json();",
													"    pm.expect(jsonData.message).to.eql(\"Group [wrong-id] can not be found.\");",
													"});"
												],
												"type": "text/javascript"
											}
										}
									],
									"request": {
										"method": "PUT",
										"header": [
											{
												"key": "Authorization",
												"type": "text",
												"value": "Bearer {{token}}"
											},
											{
												"key": "Content-Type",
												"name": "Content-Type",
												"type": "text",
												"value": "application/json"
											}
										],
										"body": {
											"mode": "raw",
											"raw": "{\n\t\"name\": \"My Group\"\n}"
										},
										"url": {
											"raw": "{{management_url}}/management/domains/{{domain}}/groups/wrong-id",
											"host": [
												"{{management_url}}"
											],
											"path": [
												"management",
												"domains",
												"{{domain}}",
												"groups",
												"wrong-id"
											]
										}
									},
									"response": []
								},
								{
									"name": "Invalid request - malformed json",
									"event": [
										{
											"listen": "test",
											"script": {
												"id": "56ffba4f-b70a-452d-a063-8c3865594fd4",
												"exec": [
													"pm.test(\"Status code is 400\", function () {",
													"    pm.response.to.have.status(400);",
													"});"
												],
												"type": "text/javascript"
											}
										}
									],
									"request": {
										"method": "PUT",
										"header": [
											{
												"key": "Authorization",
												"value": "Bearer {{token}}",
												"type": "text"
											}
										],
										"body": {
											"mode": "raw",
											"raw": ""
										},
										"url": {
											"raw": "{{management_url}}/management/domains/{{domain}}/groups/{{groupUM}}",
											"host": [
												"{{management_url}}"
											],
											"path": [
												"management",
												"domains",
												"{{domain}}",
												"groups",
												"{{groupUM}}"
											]
										}
									},
									"response": []
								},
								{
									"name": "Update group",
									"event": [
										{
											"listen": "test",
											"script": {
												"id": "56ffba4f-b70a-452d-a063-8c3865594fd4",
												"exec": [
													"pm.test(\"Status code is 200\", function () {",
													"    pm.response.to.have.status(200);",
													"});",
													"",
													"pm.test(\"UM - update group\", function () {",
													"    var jsonData = pm.response.json();",
													"    pm.expect(jsonData.name).to.eql('My New Group');",
													"});"
												],
												"type": "text/javascript"
											}
										}
									],
									"request": {
										"method": "PUT",
										"header": [
											{
												"key": "Authorization",
												"type": "text",
												"value": "Bearer {{token}}"
											},
											{
												"key": "Content-Type",
												"name": "Content-Type",
												"type": "text",
												"value": "application/json"
											}
										],
										"body": {
											"mode": "raw",
											"raw": "{\n\t\"name\": \"My New Group\"\n}"
										},
										"url": {
											"raw": "{{management_url}}/management/domains/{{domain}}/groups/{{groupUM}}",
											"host": [
												"{{management_url}}"
											],
											"path": [
												"management",
												"domains",
												"{{domain}}",
												"groups",
												"{{groupUM}}"
											]
										}
									},
									"response": []
								}
							],
							"protocolProfileBehavior": {},
							"_postman_isSubFolder": true
						},
						{
							"name": "Members",
							"item": [
								{
									"name": "Update group - member not found",
									"event": [
										{
											"listen": "test",
											"script": {
												"id": "56ffba4f-b70a-452d-a063-8c3865594fd4",
												"exec": [
													"pm.test(\"Status code is 200\", function () {",
													"    pm.response.to.have.status(200);",
													"});",
													"",
													"pm.test(\"UM - update group - member not found\", function () {",
													"    var jsonData = pm.response.json();",
													"    pm.expect(jsonData.members).to.eql([]);",
													"});"
												],
												"type": "text/javascript"
											}
										}
									],
									"request": {
										"method": "PUT",
										"header": [
											{
												"key": "Authorization",
												"type": "text",
												"value": "Bearer {{token}}"
											},
											{
												"key": "Content-Type",
												"name": "Content-Type",
												"type": "text",
												"value": "application/json"
											}
										],
										"body": {
											"mode": "raw",
											"raw": "{\n\t\"name\": \"My New Group\",\n\t\"members\": [\"wrong-member-id\"]\n}"
										},
										"url": {
											"raw": "{{management_url}}/management/domains/{{domain}}/groups/{{groupUM}}",
											"host": [
												"{{management_url}}"
											],
											"path": [
												"management",
												"domains",
												"{{domain}}",
												"groups",
												"{{groupUM}}"
											]
										}
									},
									"response": []
								},
								{
									"name": "Update group - member exists",
									"event": [
										{
											"listen": "test",
											"script": {
												"id": "56ffba4f-b70a-452d-a063-8c3865594fd4",
												"exec": [
													"pm.test(\"Status code is 200\", function () {",
													"    pm.response.to.have.status(200);",
													"});",
													"",
													"pm.test(\"UM - update group - member found\", function () {",
													"    var jsonData = pm.response.json();",
													"    pm.expect(jsonData.members).to.eql([environment[\"userUM\"]]);",
													"});"
												],
												"type": "text/javascript"
											}
										}
									],
									"request": {
										"method": "PUT",
										"header": [
											{
												"key": "Authorization",
												"type": "text",
												"value": "Bearer {{token}}"
											},
											{
												"key": "Content-Type",
												"name": "Content-Type",
												"type": "text",
												"value": "application/json"
											}
										],
										"body": {
											"mode": "raw",
											"raw": "{\n\t\"name\": \"My New Group\",\n\t\"members\": [\"{{userUM}}\"]\n}"
										},
										"url": {
											"raw": "{{management_url}}/management/domains/{{domain}}/groups/{{groupUM}}",
											"host": [
												"{{management_url}}"
											],
											"path": [
												"management",
												"domains",
												"{{domain}}",
												"groups",
												"{{groupUM}}"
											]
										}
									},
									"response": []
								}
							],
							"protocolProfileBehavior": {},
							"_postman_isSubFolder": true
						},
						{
							"name": "Assign roles",
							"item": [
								{
									"name": "Assign roles to group - role not found",
									"event": [
										{
											"listen": "test",
											"script": {
												"id": "56ffba4f-b70a-452d-a063-8c3865594fd4",
												"exec": [
													"pm.test(\"Status code is 404\", function () {",
													"    pm.response.to.have.status(404);",
													"});"
												],
												"type": "text/javascript"
											}
										}
									],
									"request": {
										"method": "POST",
										"header": [
											{
												"key": "Authorization",
												"type": "text",
												"value": "Bearer {{token}}"
											},
											{
												"key": "Content-Type",
												"name": "Content-Type",
												"type": "text",
												"value": "application/json"
											}
										],
										"body": {
											"mode": "raw",
											"raw": "[\"wrong-role-id\"]\n"
										},
										"url": {
											"raw": "{{management_url}}/management/domains/{{domain}}/groups/{{groupUM}}/roles",
											"host": [
												"{{management_url}}"
											],
											"path": [
												"management",
												"domains",
												"{{domain}}",
												"groups",
												"{{groupUM}}",
												"roles"
											]
										}
									},
									"response": []
								},
								{
									"name": "Assign roles to group",
									"event": [
										{
											"listen": "test",
											"script": {
												"id": "56ffba4f-b70a-452d-a063-8c3865594fd4",
												"exec": [
													"pm.test(\"Status code is 200\", function () {",
													"    pm.response.to.have.status(200);",
													"});",
													"",
													"pm.test(\"UM - assign roles to group\", function () {",
													"    let role = pm.environment.get(\"role2UM\");",
													"    var jsonData = pm.response.json();",
													"    pm.expect(jsonData.roles).to.eql([role]);",
													"});"
												],
												"type": "text/javascript"
											}
										}
									],
									"request": {
										"method": "POST",
										"header": [
											{
												"key": "Authorization",
												"type": "text",
												"value": "Bearer {{token}}"
											},
											{
												"key": "Content-Type",
												"name": "Content-Type",
												"type": "text",
												"value": "application/json"
											}
										],
										"body": {
											"mode": "raw",
											"raw": "[ \"{{role2UM}}\"]"
										},
										"url": {
											"raw": "{{management_url}}/management/domains/{{domain}}/groups/{{groupUM}}/roles",
											"host": [
												"{{management_url}}"
											],
											"path": [
												"management",
												"domains",
												"{{domain}}",
												"groups",
												"{{groupUM}}",
												"roles"
											]
										}
									},
									"response": []
								}
							],
							"protocolProfileBehavior": {},
							"_postman_isSubFolder": true
						},
						{
							"name": "List",
							"item": [
								{
									"name": "List groups",
									"event": [
										{
											"listen": "test",
											"script": {
												"id": "ace28d5f-a975-4430-ba47-29184cf01460",
												"exec": [
													"pm.test(\"Status code is 200\", function () {",
													"    pm.response.to.have.status(200);",
													"});",
													"",
													"pm.test(\"UM - list groups\", function () {",
													"    var jsonData = pm.response.json();",
													"    pm.expect(jsonData.currentPage).to.eql(0);",
													"    pm.expect(jsonData.totalCount).to.eql(2);",
													"    pm.expect(jsonData.data.length).to.eql(2);",
													"});"
												],
												"type": "text/javascript"
											}
										}
									],
									"request": {
										"method": "GET",
										"header": [
											{
												"key": "Authorization",
												"type": "text",
												"value": "Bearer {{token}}"
											}
										],
										"url": {
											"raw": "{{management_url}}/management/domains/{{domain}}/groups",
											"host": [
												"{{management_url}}"
											],
											"path": [
												"management",
												"domains",
												"{{domain}}",
												"groups"
											]
										}
									},
									"response": []
								}
							],
							"protocolProfileBehavior": {},
							"_postman_isSubFolder": true
						},
						{
							"name": "Delete",
							"item": [
								{
									"name": "Invalid request - group not found",
									"event": [
										{
											"listen": "test",
											"script": {
												"id": "56ffba4f-b70a-452d-a063-8c3865594fd4",
												"exec": [
													"pm.test(\"Status code is 404\", function () {",
													"    pm.response.to.have.status(404);",
													"});",
													"",
													"pm.test(\"UM - delete group - unknown group\", function () {",
													"    var jsonData = pm.response.json();",
													"    pm.expect(jsonData.message).to.eql(\"Group [wrong-id] can not be found.\");",
													"});"
												],
												"type": "text/javascript"
											}
										}
									],
									"request": {
										"method": "DELETE",
										"header": [
											{
												"key": "Authorization",
												"type": "text",
												"value": "Bearer {{token}}"
											}
										],
										"body": {
											"mode": "raw",
											"raw": ""
										},
										"url": {
											"raw": "{{management_url}}/management/domains/{{domain}}/groups/wrong-id",
											"host": [
												"{{management_url}}"
											],
											"path": [
												"management",
												"domains",
												"{{domain}}",
												"groups",
												"wrong-id"
											]
										}
									},
									"response": []
								},
								{
									"name": "Delete group",
									"event": [
										{
											"listen": "test",
											"script": {
												"id": "56ffba4f-b70a-452d-a063-8c3865594fd4",
												"exec": [
													"pm.test(\"Status code is 204\", function () {",
													"    pm.response.to.have.status(204);",
													"});"
												],
												"type": "text/javascript"
											}
										}
									],
									"request": {
										"method": "DELETE",
										"header": [
											{
												"key": "Authorization",
												"type": "text",
												"value": "Bearer {{token}}"
											}
										],
										"body": {
											"mode": "raw",
											"raw": ""
										},
										"url": {
											"raw": "{{management_url}}/management/domains/{{domain}}/groups/{{group2UM}}",
											"host": [
												"{{management_url}}"
											],
											"path": [
												"management",
												"domains",
												"{{domain}}",
												"groups",
												"{{group2UM}}"
											]
										}
									},
									"response": []
								},
								{
									"name": "List groups",
									"event": [
										{
											"listen": "test",
											"script": {
												"id": "ace28d5f-a975-4430-ba47-29184cf01460",
												"exec": [
													"pm.test(\"Status code is 200\", function () {",
													"    pm.response.to.have.status(200);",
													"});",
													"",
													"pm.test(\"UM - list groups - after delete\", function () {",
													"    var jsonData = pm.response.json();",
													"    pm.expect(jsonData.currentPage).to.eql(0);",
													"    pm.expect(jsonData.totalCount).to.eql(1);",
													"    pm.expect(jsonData.data.length).to.eql(1);",
													"});"
												],
												"type": "text/javascript"
											}
										}
									],
									"request": {
										"method": "GET",
										"header": [
											{
												"key": "Authorization",
												"type": "text",
												"value": "Bearer {{token}}"
											}
										],
										"url": {
											"raw": "{{management_url}}/management/domains/{{domain}}/groups",
											"host": [
												"{{management_url}}"
											],
											"path": [
												"management",
												"domains",
												"{{domain}}",
												"groups"
											]
										}
									},
									"response": []
								}
							],
							"event": [
								{
									"listen": "prerequest",
									"script": {
										"id": "35f0648e-0920-4673-98f8-09fd3bf1dd72",
										"type": "text/javascript",
										"exec": [
											""
										]
									}
								},
								{
									"listen": "test",
									"script": {
										"id": "25349ed5-4030-41bc-a22b-2093961b43f4",
										"type": "text/javascript",
										"exec": [
											""
										]
									}
								}
							],
							"protocolProfileBehavior": {},
							"_postman_isSubFolder": true
						}
					],
					"protocolProfileBehavior": {},
					"_postman_isSubFolder": true
				},
				{
					"name": "Configure client",
					"item": [
						{
							"name": "Create User Management client",
							"event": [
								{
									"listen": "test",
									"script": {
										"id": "d1195033-78b1-481b-acc9-845df5ddae80",
										"exec": [
											"pm.test(\"Status code is 201\", function () {",
											"    pm.response.to.have.status(201);",
											"});",
											"",
											"var body = JSON.parse(responseBody);",
											"pm.environment.set('clientUM', body.id);"
										],
										"type": "text/javascript"
									}
								}
							],
							"request": {
								"method": "POST",
								"header": [
									{
										"key": "Authorization",
										"value": "Bearer {{token}}",
										"type": "text"
									},
									{
										"key": "Content-Type",
										"name": "Content-Type",
										"value": "application/json",
										"type": "text"
									}
								],
								"body": {
									"mode": "raw",
									"raw": "{\n  \"clientId\": \"client-um\",\n  \"clientSecret\": \"client-um-secret\"\n}"
								},
								"url": {
									"raw": "{{management_url}}/management/domains/{{domain}}/clients",
									"host": [
										"{{management_url}}"
									],
									"path": [
										"management",
										"domains",
										"{{domain}}",
										"clients"
									]
								}
							},
							"response": []
						},
						{
							"name": "Configure User Management client",
							"event": [
								{
									"listen": "test",
									"script": {
										"id": "c37cba72-91c2-4850-80cd-6fd3908e406e",
										"exec": [
											"pm.test(\"Status code is 200\", function () {",
											"    pm.response.to.have.status(200);",
											"});",
											"",
											"// wait for sync process",
											"setTimeout(function(){}, 5000);"
										],
										"type": "text/javascript"
									}
								},
								{
									"listen": "prerequest",
									"script": {
										"id": "b665041c-4138-4807-944d-1e278c44cfcb",
										"exec": [
											"let domain = pm.environment.get(\"domain\");",
											"let identityProvider = 'default-idp-'+domain;",
											"pm.environment.set(\"identityProvider\",identityProvider)"
										],
										"type": "text/javascript"
									}
								}
							],
							"request": {
								"method": "PATCH",
								"header": [
									{
										"key": "Content-Type",
										"value": "application/json"
									},
									{
										"key": "Authorization",
										"value": "Bearer {{token}}"
									}
								],
								"body": {
									"mode": "raw",
									"raw": "{\n  \"authorizedGrantTypes\": [\"password\"],\n  \"scopes\" : [\"openid\"],\n  \"identities\" : [\"{{identityProvider}}\"],\n  \"enhanceScopesWithUserPermissions\": true\n}"
								},
								"url": {
									"raw": "{{management_url}}/management/domains/{{domain}}/clients/{{clientUM}}",
									"host": [
										"{{management_url}}"
									],
									"path": [
										"management",
										"domains",
										"{{domain}}",
										"clients",
										"{{clientUM}}"
									]
								}
							},
							"response": []
						}
					],
					"protocolProfileBehavior": {},
					"_postman_isSubFolder": true
				},
				{
					"name": "Authenticate User",
					"item": [
						{
							"name": "Authenticate - wrong user",
							"event": [
								{
									"listen": "test",
									"script": {
										"id": "462b93ec-a015-41b8-a1bf-8d5446fc31aa",
										"exec": [
											"pm.test(\"Status code is 400\", function () {",
											"    pm.response.to.have.status(400);",
											"});",
											"",
											"pm.test(\"UM - authenticate - wrong user\", function () {",
											"    var jsonData = pm.response.json();",
											"    pm.expect(jsonData.error).to.eql('invalid_grant');",
											"    pm.expect(jsonData.error_description).to.eql('Invalid or unknown user');",
											"});"
										],
										"type": "text/javascript"
									}
								},
								{
									"listen": "prerequest",
									"script": {
										"id": "904f0113-b2b9-4645-9511-48bb10791506",
										"exec": [
											""
										],
										"type": "text/javascript"
									}
								}
							],
							"request": {
								"method": "POST",
								"header": [
									{
										"key": "Authorization",
										"value": "Basic Y2xpZW50LXVtOmNsaWVudC11bS1zZWNyZXQ="
									}
								],
								"body": {
									"mode": "urlencoded",
									"urlencoded": [
										{
											"key": "grant_type",
											"value": "password",
											"type": "text"
										},
										{
											"key": "username",
											"value": "username",
											"type": "text"
										},
										{
											"key": "password",
											"value": "password",
											"type": "text"
										}
									]
								},
								"url": {
									"raw": "{{tokenEndpoint}}",
									"host": [
										"{{tokenEndpoint}}"
									]
								}
							},
							"response": []
						},
						{
							"name": "Authenticate - wrong credentials",
							"event": [
								{
									"listen": "test",
									"script": {
										"id": "462b93ec-a015-41b8-a1bf-8d5446fc31aa",
										"exec": [
											"pm.test(\"Status code is 400\", function () {",
											"    pm.response.to.have.status(400);",
											"});",
											"",
											"pm.test(\"UM - authenticate - wrong credentials\", function () {",
											"    var jsonData = pm.response.json();",
											"    pm.expect(jsonData.error).to.eql('invalid_grant');",
											"    pm.expect(jsonData.error_description).to.eql('The credentials you entered are invalid');",
											"});"
										],
										"type": "text/javascript"
									}
								},
								{
									"listen": "prerequest",
									"script": {
										"id": "904f0113-b2b9-4645-9511-48bb10791506",
										"exec": [
											""
										],
										"type": "text/javascript"
									}
								}
							],
							"request": {
								"method": "POST",
								"header": [
									{
										"key": "Authorization",
										"value": "Basic Y2xpZW50LXVtOmNsaWVudC11bS1zZWNyZXQ="
									}
								],
								"body": {
									"mode": "urlencoded",
									"urlencoded": [
										{
											"key": "grant_type",
											"value": "password",
											"type": "text"
										},
										{
											"key": "username",
											"value": "jensen.barbara",
											"type": "text"
										},
										{
											"key": "password",
											"value": "wrong-password",
											"type": "text"
										}
									]
								},
								"url": {
									"raw": "{{tokenEndpoint}}",
									"host": [
										"{{tokenEndpoint}}"
									]
								}
							},
							"response": []
						},
						{
							"name": "Authenticate - success",
							"event": [
								{
									"listen": "test",
									"script": {
										"id": "462b93ec-a015-41b8-a1bf-8d5446fc31aa",
										"exec": [
											"pm.test(\"Status code is 200\", function () {",
											"    pm.response.to.have.status(200);",
											"});",
											"",
											"pm.test(\"UM - authenticate - success\", function () {",
											"    var body = pm.response.json();",
											"    pm.expect(body).to.have.property('access_token');",
											"    pm.expect(body).to.have.property('scope');",
											"    pm.expect(body.scope).to.eql('read openid write');",
											"});"
										],
										"type": "text/javascript"
									}
								},
								{
									"listen": "prerequest",
									"script": {
										"id": "904f0113-b2b9-4645-9511-48bb10791506",
										"exec": [
											""
										],
										"type": "text/javascript"
									}
								}
							],
							"request": {
								"method": "POST",
								"header": [
									{
										"key": "Authorization",
										"value": "Basic Y2xpZW50LXVtOmNsaWVudC11bS1zZWNyZXQ="
									}
								],
								"body": {
									"mode": "urlencoded",
									"urlencoded": [
										{
											"key": "grant_type",
											"value": "password",
											"type": "text"
										},
										{
											"key": "username",
											"value": "jensen.barbara",
											"type": "text"
										},
										{
											"key": "password",
											"value": "password",
											"type": "text"
										}
									]
								},
								"url": {
									"raw": "{{tokenEndpoint}}",
									"host": [
										"{{tokenEndpoint}}"
									]
								}
							},
							"response": []
						},
						{
							"name": "Update user - disable user",
							"event": [
								{
									"listen": "test",
									"script": {
										"id": "56ffba4f-b70a-452d-a063-8c3865594fd4",
										"exec": [
											"pm.test(\"Status code is 200\", function () {",
											"    pm.response.to.have.status(200);",
											"});",
											"",
											"pm.test(\"UM - update user\", function () {",
											"    var jsonData = pm.response.json();",
											"    pm.expect(jsonData.enabled).to.eql(false);",
											"});"
										],
										"type": "text/javascript"
									}
								}
							],
							"request": {
								"method": "PUT",
								"header": [
									{
										"key": "Authorization",
										"type": "text",
										"value": "Bearer {{token}}"
									},
									{
										"key": "Content-Type",
										"name": "Content-Type",
										"type": "text",
										"value": "application/json"
									}
								],
								"body": {
									"mode": "raw",
									"raw": "{\n\t\"firstName\": \"Jensen\",\n\t\"lastName\": \"Barbara\",\n\t\"email\": \"jensen.barbara@mail.com\",\n\t\"additionalInformation\": {\n\t\t\"profile\":\"https://my.profile.com\"\n\t},\n\t\"enabled\": false\n}"
								},
								"url": {
									"raw": "{{management_url}}/management/domains/{{domain}}/users/{{userUM}}",
									"host": [
										"{{management_url}}"
									],
									"path": [
										"management",
										"domains",
										"{{domain}}",
										"users",
										"{{userUM}}"
									]
								}
							},
							"response": []
						},
						{
							"name": "Authenticate - user disabled",
							"event": [
								{
									"listen": "test",
									"script": {
										"id": "462b93ec-a015-41b8-a1bf-8d5446fc31aa",
										"exec": [
											"pm.test(\"Status code is 400\", function () {",
											"    pm.response.to.have.status(400);",
											"});",
											"",
											"pm.test(\"UM - authenticate - user disabled\", function () {",
											"    var jsonData = pm.response.json();",
											"    pm.expect(jsonData.error).to.eql('invalid_grant');",
											"    pm.expect(jsonData.error_description).to.eql('Account is disabled for user jensen.barbara');",
											"});"
										],
										"type": "text/javascript"
									}
								},
								{
									"listen": "prerequest",
									"script": {
										"id": "904f0113-b2b9-4645-9511-48bb10791506",
										"exec": [
											""
										],
										"type": "text/javascript"
									}
								}
							],
							"request": {
								"method": "POST",
								"header": [
									{
										"key": "Authorization",
										"value": "Basic Y2xpZW50LXVtOmNsaWVudC11bS1zZWNyZXQ="
									}
								],
								"body": {
									"mode": "urlencoded",
									"urlencoded": [
										{
											"key": "grant_type",
											"value": "password",
											"type": "text"
										},
										{
											"key": "username",
											"value": "jensen.barbara",
											"type": "text"
										},
										{
											"key": "password",
											"value": "password",
											"type": "text"
										}
									]
								},
								"url": {
									"raw": "{{tokenEndpoint}}",
									"host": [
										"{{tokenEndpoint}}"
									]
								}
							},
							"response": []
						},
						{
							"name": "Update user - enable user",
							"event": [
								{
									"listen": "test",
									"script": {
										"id": "56ffba4f-b70a-452d-a063-8c3865594fd4",
										"exec": [
											"pm.test(\"Status code is 200\", function () {",
											"    pm.response.to.have.status(200);",
											"});",
											"",
											"pm.test(\"UM - update user\", function () {",
											"    var jsonData = pm.response.json();",
											"    pm.expect(jsonData.enabled).to.eql(true);",
											"});"
										],
										"type": "text/javascript"
									}
								}
							],
							"request": {
								"method": "PUT",
								"header": [
									{
										"key": "Authorization",
										"type": "text",
										"value": "Bearer {{token}}"
									},
									{
										"key": "Content-Type",
										"name": "Content-Type",
										"type": "text",
										"value": "application/json"
									}
								],
								"body": {
									"mode": "raw",
									"raw": "{\n\t\"firstName\": \"Jensen\",\n\t\"lastName\": \"Barbara\",\n\t\"email\": \"jensen.barbara@mail.com\",\n\t\"additionalInformation\": {\n\t\t\"profile\":\"https://my.profile.com\"\n\t},\n\t\"enabled\": true\n}"
								},
								"url": {
									"raw": "{{management_url}}/management/domains/{{domain}}/users/{{userUM}}",
									"host": [
										"{{management_url}}"
									],
									"path": [
										"management",
										"domains",
										"{{domain}}",
										"users",
										"{{userUM}}"
									]
								}
							},
							"response": []
						},
						{
							"name": "Update user - reset password",
							"event": [
								{
									"listen": "test",
									"script": {
										"id": "56ffba4f-b70a-452d-a063-8c3865594fd4",
										"exec": [
											"pm.test(\"Status code is 204\", function () {",
											"    pm.response.to.have.status(204);",
											"});"
										],
										"type": "text/javascript"
									}
								}
							],
							"request": {
								"method": "POST",
								"header": [
									{
										"key": "Authorization",
										"type": "text",
										"value": "Bearer {{token}}"
									},
									{
										"key": "Content-Type",
										"name": "Content-Type",
										"type": "text",
										"value": "application/json"
									}
								],
								"body": {
									"mode": "raw",
									"raw": "{\n\t\"password\": \"myNewPassword\"\n}"
								},
								"url": {
									"raw": "{{management_url}}/management/domains/{{domain}}/users/{{userUM}}/resetPassword",
									"host": [
										"{{management_url}}"
									],
									"path": [
										"management",
										"domains",
										"{{domain}}",
										"users",
										"{{userUM}}",
										"resetPassword"
									]
								}
							},
							"response": []
						},
						{
							"name": "Authenticate - success after reset password",
							"event": [
								{
									"listen": "test",
									"script": {
										"id": "462b93ec-a015-41b8-a1bf-8d5446fc31aa",
										"exec": [
											"pm.test(\"Status code is 200\", function () {",
											"    pm.response.to.have.status(200);",
											"});",
											"",
											"pm.test(\"UM - authenticate - success after reset password\", function () {",
											"     var body = pm.response.json();",
											"    pm.expect(body).to.have.property('access_token');",
											"});"
										],
										"type": "text/javascript"
									}
								},
								{
									"listen": "prerequest",
									"script": {
										"id": "904f0113-b2b9-4645-9511-48bb10791506",
										"exec": [
											""
										],
										"type": "text/javascript"
									}
								}
							],
							"request": {
								"method": "POST",
								"header": [
									{
										"key": "Authorization",
										"value": "Basic Y2xpZW50LXVtOmNsaWVudC11bS1zZWNyZXQ="
									}
								],
								"body": {
									"mode": "urlencoded",
									"urlencoded": [
										{
											"key": "grant_type",
											"value": "password",
											"type": "text"
										},
										{
											"key": "username",
											"value": "jensen.barbara",
											"type": "text"
										},
										{
											"key": "password",
											"value": "myNewPassword",
											"type": "text"
										}
									]
								},
								"url": {
									"raw": "{{tokenEndpoint}}",
									"host": [
										"{{tokenEndpoint}}"
									]
								}
							},
							"response": []
						},
						{
							"name": "Invalid request - user not found",
							"event": [
								{
									"listen": "test",
									"script": {
										"id": "56ffba4f-b70a-452d-a063-8c3865594fd4",
										"exec": [
											"pm.test(\"Status code is 404\", function () {",
											"    pm.response.to.have.status(404);",
											"});",
											"",
											"pm.test(\"UM - delete user - unknown user\", function () {",
											"    var jsonData = pm.response.json();",
											"    pm.expect(jsonData.message).to.eql(\"User [wrong-id] can not be found.\");",
											"});"
										],
										"type": "text/javascript"
									}
								}
							],
							"request": {
								"method": "DELETE",
								"header": [
									{
										"key": "Authorization",
										"type": "text",
										"value": "Bearer {{token}}"
									}
								],
								"body": {
									"mode": "raw",
									"raw": ""
								},
								"url": {
									"raw": "{{management_url}}/management/domains/{{domain}}/users/wrong-id",
									"host": [
										"{{management_url}}"
									],
									"path": [
										"management",
										"domains",
										"{{domain}}",
										"users",
										"wrong-id"
									]
								}
							},
							"response": []
						},
						{
							"name": "Delete user",
							"event": [
								{
									"listen": "test",
									"script": {
										"id": "56ffba4f-b70a-452d-a063-8c3865594fd4",
										"exec": [
											"pm.test(\"Status code is 204\", function () {",
											"    pm.response.to.have.status(204);",
											"});"
										],
										"type": "text/javascript"
									}
								}
							],
							"request": {
								"method": "DELETE",
								"header": [
									{
										"key": "Authorization",
										"type": "text",
										"value": "Bearer {{token}}"
									}
								],
								"body": {
									"mode": "raw",
									"raw": ""
								},
								"url": {
									"raw": "{{management_url}}/management/domains/{{domain}}/users/{{userUM}}",
									"host": [
										"{{management_url}}"
									],
									"path": [
										"management",
										"domains",
										"{{domain}}",
										"users",
										"{{userUM}}"
									]
								}
							},
							"response": []
						},
						{
							"name": "Authenticate - user not found",
							"event": [
								{
									"listen": "test",
									"script": {
										"id": "462b93ec-a015-41b8-a1bf-8d5446fc31aa",
										"exec": [
											"pm.test(\"Status code is 400\", function () {",
											"    pm.response.to.have.status(400);",
											"});",
											"",
											"pm.test(\"UM - authenticate - wrong user\", function () {",
											"    var jsonData = pm.response.json();",
											"    pm.expect(jsonData.error).to.eql('invalid_grant');",
											"    pm.expect(jsonData.error_description).to.eql('Invalid or unknown user');",
											"});"
										],
										"type": "text/javascript"
									}
								},
								{
									"listen": "prerequest",
									"script": {
										"id": "904f0113-b2b9-4645-9511-48bb10791506",
										"exec": [
											""
										],
										"type": "text/javascript"
									}
								}
							],
							"request": {
								"method": "POST",
								"header": [
									{
										"key": "Authorization",
										"value": "Basic Y2xpZW50LXVtOmNsaWVudC11bS1zZWNyZXQ="
									}
								],
								"body": {
									"mode": "urlencoded",
									"urlencoded": [
										{
											"key": "grant_type",
											"value": "password",
											"type": "text"
										},
										{
											"key": "username",
											"value": "username",
											"type": "text"
										},
										{
											"key": "password",
											"value": "password",
											"type": "text"
										}
									]
								},
								"url": {
									"raw": "{{tokenEndpoint}}",
									"host": [
										"{{tokenEndpoint}}"
									]
								}
							},
							"response": []
						}
					],
					"protocolProfileBehavior": {},
					"_postman_isSubFolder": true
				}
			],
			"protocolProfileBehavior": {}
		},
		{
			"name": "Delete domain",
			"event": [
				{
					"listen": "test",
					"script": {
						"id": "abfa8366-3ee2-45b0-b658-0040b79d565c",
						"exec": [
							"pm.test(\"Status code is 204\", function () {",
							"    pm.response.to.have.status(204);",
							"});"
						],
						"type": "text/javascript"
					}
				}
			],
			"request": {
				"method": "DELETE",
				"header": [
					{
						"key": "Content-Type",
						"value": "application/json"
					},
					{
						"key": "Authorization",
						"value": "Bearer {{token}}"
					}
				],
				"body": {
					"mode": "raw",
					"raw": ""
				},
				"url": {
					"raw": "{{management_url}}/management/domains/{{domain}}",
					"host": [
						"{{management_url}}"
					],
					"path": [
						"management",
						"domains",
						"{{domain}}"
					]
				}
			},
			"response": []
		}
	],
	"protocolProfileBehavior": {}
>>>>>>> 08529701
}<|MERGE_RESOLUTION|>--- conflicted
+++ resolved
@@ -1,3546 +1,4 @@
 {
-<<<<<<< HEAD
-  "info": {
-    "_postman_id": "adf90957-7fa3-46fb-9cfa-f276a4d048f4",
-    "name": "Gravitee.io - AM - User Management",
-    "schema": "https://schema.getpostman.com/json/collection/v2.1.0/collection.json"
-  },
-  "item": [
-    {
-      "name": "Prepare",
-      "item": [
-        {
-          "name": "Generate admin token",
-          "event": [
-            {
-              "listen": "test",
-              "script": {
-                "id": "571e9b59-b9e7-452c-9469-9786ded290a6",
-                "exec": [
-                  "",
-                  "pm.test(\"Status code is 200\", function () {",
-                  "    pm.response.to.have.status(200);",
-                  "});",
-                  "",
-                  "var token = JSON.parse(responseBody);",
-                  "pm.environment.set('token', token.access_token);"
-                ],
-                "type": "text/javascript"
-              }
-            }
-          ],
-          "request": {
-            "method": "POST",
-            "header": [
-              {
-                "key": "Authorization",
-                "value": "Basic YWRtaW46YWRtaW5hZG1pbg=="
-              }
-            ],
-            "body": {
-              "mode": "urlencoded",
-              "urlencoded": [
-                {
-                  "key": "grant_type",
-                  "value": "password",
-                  "type": "text"
-                },
-                {
-                  "key": "username",
-                  "value": "admin",
-                  "type": "text"
-                },
-                {
-                  "key": "password",
-                  "value": "adminadmin",
-                  "type": "text"
-                }
-              ]
-            },
-            "url": {
-              "raw": "{{management_url}}/management/auth/token",
-              "host": [
-                "{{management_url}}"
-              ],
-              "path": [
-                "management",
-                "auth",
-                "token"
-              ]
-            }
-          },
-          "response": []
-        },
-        {
-          "name": "Create user management domain",
-          "event": [
-            {
-              "listen": "test",
-              "script": {
-                "id": "b286f0fa-cfcc-45b9-863a-1dbc87fdf835",
-                "exec": [
-                  "pm.test(\"Status code is 201\", function () {",
-                  "    pm.response.to.have.status(201);",
-                  "});",
-                  "",
-                  "var jsonData = pm.response.json();",
-                  "pm.environment.set('domain', jsonData.id);"
-                ],
-                "type": "text/javascript"
-              }
-            }
-          ],
-          "request": {
-            "method": "POST",
-            "header": [
-              {
-                "key": "Content-Type",
-                "value": "application/json"
-              },
-              {
-                "key": "Authorization",
-                "value": "Bearer {{token}}"
-              }
-            ],
-            "body": {
-              "mode": "raw",
-              "raw": "{\n\t\"name\": \"user-domain\", \n\t\"description\": \"test System for Cross-domain Identity Management specifications\"\n}"
-            },
-            "url": {
-              "raw": "{{management_url}}/management/organizations/{{defaultOrganizationId}}/environments/{{defaultEnvironmentId}}/domains/",
-              "host": [
-                "{{management_url}}"
-              ],
-              "path": [
-                "management",
-                "organizations",
-                "{{defaultOrganizationId}}",
-                "environments",
-                "{{defaultEnvironmentId}}",
-                "domains",
-                ""
-              ]
-            }
-          },
-          "response": []
-        },
-        {
-          "name": "Start domain",
-          "event": [
-            {
-              "listen": "test",
-              "script": {
-                "id": "bfe78ac1-144a-4bbd-abf9-55e160e723bf",
-                "exec": [
-                  "// wait for sync process",
-                  "setTimeout(function(){}, 10000);"
-                ],
-                "type": "text/javascript"
-              }
-            }
-          ],
-          "request": {
-            "method": "PATCH",
-            "header": [
-              {
-                "key": "Content-Type",
-                "value": "application/json"
-              },
-              {
-                "key": "Authorization",
-                "value": "Bearer {{token}}"
-              }
-            ],
-            "body": {
-              "mode": "raw",
-              "raw": "{\n  \"enabled\": true\n}"
-            },
-            "url": {
-              "raw": "{{management_url}}/management/organizations/{{defaultOrganizationId}}/environments/{{defaultEnvironmentId}}/domains/{{domain}}",
-              "host": [
-                "{{management_url}}"
-              ],
-              "path": [
-                "management",
-                "organizations",
-                "{{defaultOrganizationId}}",
-                "environments",
-                "{{defaultEnvironmentId}}",
-                "domains",
-                "{{domain}}"
-              ]
-            }
-          },
-          "response": []
-        },
-        {
-          "name": "well-known/openid-configuration",
-          "event": [
-            {
-              "listen": "test",
-              "script": {
-                "id": "5332b6f5-7419-4792-a30f-cce968d3d67e",
-                "exec": [
-                  "pm.test(\"Status code is 200\", function () {",
-                  "    pm.response.to.have.status(200);",
-                  "});",
-                  "",
-                  "pm.test(\"Check discovery endpoints\", function () {",
-                  "    pm.response.to.be.header('Content-Type', 'application/json');",
-                  "    var body = pm.response.json();",
-                  "    ",
-                  "    pm.expect(body).to.have.property(\"token_endpoint\");",
-                  "    pm.environment.set('tokenEndpoint', body.token_endpoint);",
-                  "});"
-                ],
-                "type": "text/javascript"
-              }
-            }
-          ],
-          "request": {
-            "method": "GET",
-            "header": [],
-            "url": {
-              "raw": "{{gateway_url}}/{{domain}}/oidc/.well-known/openid-configuration",
-              "host": [
-                "{{gateway_url}}"
-              ],
-              "path": [
-                "{{domain}}",
-                "oidc",
-                ".well-known",
-                "openid-configuration"
-              ]
-            }
-          },
-          "response": []
-        }
-      ],
-      "protocolProfileBehavior": {}
-    },
-    {
-      "name": "User Management",
-      "item": [
-        {
-          "name": "Roles",
-          "item": [
-            {
-              "name": "Create",
-              "item": [
-                {
-                  "name": "Invalid request - malformed json",
-                  "event": [
-                    {
-                      "listen": "test",
-                      "script": {
-                        "id": "56ffba4f-b70a-452d-a063-8c3865594fd4",
-                        "exec": [
-                          "pm.test(\"Status code is 400\", function () {",
-                          "    pm.response.to.have.status(400);",
-                          "});"
-                        ],
-                        "type": "text/javascript"
-                      }
-                    }
-                  ],
-                  "request": {
-                    "method": "POST",
-                    "header": [
-                      {
-                        "key": "Authorization",
-                        "type": "text",
-                        "value": "Bearer {{token}}"
-                      },
-                      {
-                        "key": "Content-Type",
-                        "name": "Content-Type",
-                        "type": "text",
-                        "value": "application/json"
-                      }
-                    ],
-                    "body": {
-                      "mode": "raw",
-                      "raw": "{\n\t\"wrong\" : \n}"
-                    },
-                    "url": {
-                      "raw": "{{management_url}}/management/organizations/{{defaultOrganizationId}}/environments/{{defaultEnvironmentId}}/domains/{{domain}}/roles",
-                      "host": [
-                        "{{management_url}}"
-                      ],
-                      "path": [
-                        "management",
-                        "organizations",
-                        "{{defaultOrganizationId}}",
-                        "environments",
-                        "{{defaultEnvironmentId}}",
-                        "domains",
-                        "{{domain}}",
-                        "roles"
-                      ]
-                    }
-                  },
-                  "response": []
-                },
-                {
-                  "name": "Invalid request - name required",
-                  "event": [
-                    {
-                      "listen": "test",
-                      "script": {
-                        "id": "56ffba4f-b70a-452d-a063-8c3865594fd4",
-                        "exec": [
-                          "pm.test(\"Status code is 400\", function () {",
-                          "    pm.response.to.have.status(400);",
-                          "});",
-                          "",
-                          "pm.test(\"UM - create role - name field required\", function () {",
-                          "    var jsonData = pm.response.json();",
-                          "    pm.expect(jsonData.message).to.eql(\"[name: must not be null]\");",
-                          "});"
-                        ],
-                        "type": "text/javascript"
-                      }
-                    }
-                  ],
-                  "request": {
-                    "method": "POST",
-                    "header": [
-                      {
-                        "key": "Authorization",
-                        "type": "text",
-                        "value": "Bearer {{token}}"
-                      },
-                      {
-                        "key": "Content-Type",
-                        "name": "Content-Type",
-                        "type": "text",
-                        "value": "application/json"
-                      }
-                    ],
-                    "body": {
-                      "mode": "raw",
-                      "raw": "{\n\t\"description\": \"role description\"\n}"
-                    },
-                    "url": {
-                      "raw": "{{management_url}}/management/organizations/{{defaultOrganizationId}}/environments/{{defaultEnvironmentId}}/domains/{{domain}}/roles",
-                      "host": [
-                        "{{management_url}}"
-                      ],
-                      "path": [
-                        "management",
-                        "organizations",
-                        "{{defaultOrganizationId}}",
-                        "environments",
-                        "{{defaultEnvironmentId}}",
-                        "domains",
-                        "{{domain}}",
-                        "roles"
-                      ]
-                    }
-                  },
-                  "response": []
-                },
-                {
-                  "name": "Create role",
-                  "event": [
-                    {
-                      "listen": "test",
-                      "script": {
-                        "id": "ac86c3c9-c0a7-4616-b7cf-6847a7f48801",
-                        "exec": [
-                          "pm.test(\"Status code is 201\", function () {",
-                          "    pm.response.to.have.status(201);",
-                          "});",
-                          "",
-                          "pm.test(\"UM - create role\", function () {",
-                          "    var jsonData = pm.response.json();",
-                          "    let domain = pm.environment.get(\"domain\");",
-                          "    ",
-                          "    pm.expect(jsonData).to.have.property('id');",
-                          "    pm.expect(jsonData.name).to.eql('role name');",
-                          "    pm.expect(jsonData.description).to.eql('role description');",
-                          "    pm.environment.set('roleUM', jsonData.id);",
-                          "});"
-                        ],
-                        "type": "text/javascript"
-                      }
-                    }
-                  ],
-                  "request": {
-                    "method": "POST",
-                    "header": [
-                      {
-                        "key": "Authorization",
-                        "type": "text",
-                        "value": "Bearer {{token}}"
-                      },
-                      {
-                        "key": "Content-Type",
-                        "name": "Content-Type",
-                        "type": "text",
-                        "value": "application/json"
-                      }
-                    ],
-                    "body": {
-                      "mode": "raw",
-                      "raw": "{\n\t\"name\": \"role name\",\n\t\"description\": \"role description\"\n}"
-                    },
-                    "url": {
-                      "raw": "{{management_url}}/management/organizations/{{defaultOrganizationId}}/environments/{{defaultEnvironmentId}}/domains/{{domain}}/roles",
-                      "host": [
-                        "{{management_url}}"
-                      ],
-                      "path": [
-                        "management",
-                        "organizations",
-                        "{{defaultOrganizationId}}",
-                        "environments",
-                        "{{defaultEnvironmentId}}",
-                        "domains",
-                        "{{domain}}",
-                        "roles"
-                      ]
-                    }
-                  },
-                  "response": []
-                },
-                {
-                  "name": "Create role 2",
-                  "event": [
-                    {
-                      "listen": "test",
-                      "script": {
-                        "id": "ac86c3c9-c0a7-4616-b7cf-6847a7f48801",
-                        "exec": [
-                          "pm.test(\"Status code is 201\", function () {",
-                          "    pm.response.to.have.status(201);",
-                          "});",
-                          "",
-                          "pm.test(\"UM - create role\", function () {",
-                          "    var jsonData = pm.response.json();",
-                          "    let domain = pm.environment.get(\"domain\");",
-                          "    ",
-                          "    pm.expect(jsonData).to.have.property('id');",
-                          "    pm.expect(jsonData.name).to.eql('role 2 name');",
-                          "    pm.expect(jsonData.description).to.eql('role 2 description');",
-                          "    pm.environment.set('role2UM', jsonData.id);",
-                          "});"
-                        ],
-                        "type": "text/javascript"
-                      }
-                    }
-                  ],
-                  "request": {
-                    "method": "POST",
-                    "header": [
-                      {
-                        "key": "Authorization",
-                        "type": "text",
-                        "value": "Bearer {{token}}"
-                      },
-                      {
-                        "key": "Content-Type",
-                        "name": "Content-Type",
-                        "type": "text",
-                        "value": "application/json"
-                      }
-                    ],
-                    "body": {
-                      "mode": "raw",
-                      "raw": "{\n\t\"name\": \"role 2 name\",\n\t\"description\": \"role 2 description\"\n}"
-                    },
-                    "url": {
-                      "raw": "{{management_url}}/management/organizations/{{defaultOrganizationId}}/environments/{{defaultEnvironmentId}}/domains/{{domain}}/roles",
-                      "host": [
-                        "{{management_url}}"
-                      ],
-                      "path": [
-                        "management",
-                        "organizations",
-                        "{{defaultOrganizationId}}",
-                        "environments",
-                        "{{defaultEnvironmentId}}",
-                        "domains",
-                        "{{domain}}",
-                        "roles"
-                      ]
-                    }
-                  },
-                  "response": []
-                },
-                {
-                  "name": "Invalid request - name already exists",
-                  "event": [
-                    {
-                      "listen": "test",
-                      "script": {
-                        "id": "ac86c3c9-c0a7-4616-b7cf-6847a7f48801",
-                        "exec": [
-                          "pm.test(\"Status code is 400\", function () {",
-                          "    pm.response.to.have.status(400);",
-                          "});",
-                          "",
-                          "pm.test(\"UM - create role - uniqueness\", function () {",
-                          "    var jsonData = pm.response.json();",
-                          "    pm.expect(jsonData.message).to.eql(\"A role [role name] already exists.\");",
-                          "});"
-                        ],
-                        "type": "text/javascript"
-                      }
-                    }
-                  ],
-                  "request": {
-                    "method": "POST",
-                    "header": [
-                      {
-                        "key": "Authorization",
-                        "type": "text",
-                        "value": "Bearer {{token}}"
-                      },
-                      {
-                        "key": "Content-Type",
-                        "name": "Content-Type",
-                        "type": "text",
-                        "value": "application/json"
-                      }
-                    ],
-                    "body": {
-                      "mode": "raw",
-                      "raw": "{\n\t\"name\": \"role name\"\n}"
-                    },
-                    "url": {
-                      "raw": "{{management_url}}/management/organizations/{{defaultOrganizationId}}/environments/{{defaultEnvironmentId}}/domains/{{domain}}/roles",
-                      "host": [
-                        "{{management_url}}"
-                      ],
-                      "path": [
-                        "management",
-                        "organizations",
-                        "{{defaultOrganizationId}}",
-                        "environments",
-                        "{{defaultEnvironmentId}}",
-                        "domains",
-                        "{{domain}}",
-                        "roles"
-                      ]
-                    }
-                  },
-                  "response": []
-                }
-              ],
-              "protocolProfileBehavior": {},
-              "_postman_isSubFolder": true
-            },
-            {
-              "name": "Update",
-              "item": [
-                {
-                  "name": "Invalid request - role not found",
-                  "event": [
-                    {
-                      "listen": "test",
-                      "script": {
-                        "id": "56ffba4f-b70a-452d-a063-8c3865594fd4",
-                        "exec": [
-                          "pm.test(\"Status code is 404\", function () {",
-                          "    pm.response.to.have.status(404);",
-                          "});",
-                          "",
-                          "pm.test(\"UM - update role - unknown role\", function () {",
-                          "    var jsonData = pm.response.json();",
-                          "    pm.expect(jsonData.message).to.eql(\"Role [wrong-id] can not be found.\");",
-                          "});"
-                        ],
-                        "type": "text/javascript"
-                      }
-                    }
-                  ],
-                  "request": {
-                    "method": "PUT",
-                    "header": [
-                      {
-                        "key": "Authorization",
-                        "type": "text",
-                        "value": "Bearer {{token}}"
-                      },
-                      {
-                        "key": "Content-Type",
-                        "name": "Content-Type",
-                        "type": "text",
-                        "value": "application/json"
-                      }
-                    ],
-                    "body": {
-                      "mode": "raw",
-                      "raw": "{\n\t\"name\": \"role name 2\"\n}"
-                    },
-                    "url": {
-                      "raw": "{{management_url}}/management/organizations/{{defaultOrganizationId}}/environments/{{defaultEnvironmentId}}/domains/{{domain}}/roles/wrong-id",
-                      "host": [
-                        "{{management_url}}"
-                      ],
-                      "path": [
-                        "management",
-                        "organizations",
-                        "{{defaultOrganizationId}}",
-                        "environments",
-                        "{{defaultEnvironmentId}}",
-                        "domains",
-                        "{{domain}}",
-                        "roles",
-                        "wrong-id"
-                      ]
-                    }
-                  },
-                  "response": []
-                },
-                {
-                  "name": "Invalid request - malformed json",
-                  "event": [
-                    {
-                      "listen": "test",
-                      "script": {
-                        "id": "56ffba4f-b70a-452d-a063-8c3865594fd4",
-                        "exec": [
-                          "pm.test(\"Status code is 400\", function () {",
-                          "    pm.response.to.have.status(400);",
-                          "});"
-                        ],
-                        "type": "text/javascript"
-                      }
-                    }
-                  ],
-                  "request": {
-                    "method": "PUT",
-                    "header": [
-                      {
-                        "key": "Authorization",
-                        "type": "text",
-                        "value": "Bearer {{token}}"
-                      }
-                    ],
-                    "body": {
-                      "mode": "raw",
-                      "raw": ""
-                    },
-                    "url": {
-                      "raw": "{{management_url}}/management/organizations/{{defaultOrganizationId}}/environments/{{defaultEnvironmentId}}/domains/{{domain}}/roles/{{roleUM}}",
-                      "host": [
-                        "{{management_url}}"
-                      ],
-                      "path": [
-                        "management",
-                        "organizations",
-                        "{{defaultOrganizationId}}",
-                        "environments",
-                        "{{defaultEnvironmentId}}",
-                        "domains",
-                        "{{domain}}",
-                        "roles",
-                        "{{roleUM}}"
-                      ]
-                    }
-                  },
-                  "response": []
-                },
-                {
-                  "name": "Update role",
-                  "event": [
-                    {
-                      "listen": "test",
-                      "script": {
-                        "id": "56ffba4f-b70a-452d-a063-8c3865594fd4",
-                        "exec": [
-                          "pm.test(\"Status code is 200\", function () {",
-                          "    pm.response.to.have.status(200);",
-                          "});",
-                          "",
-                          "pm.test(\"UM - update role\", function () {",
-                          "    var jsonData = pm.response.json();",
-                          "    pm.expect(jsonData.description).to.eql('new description');",
-                          "    pm.expect(jsonData.permissions).to.eql(['read']);",
-                          "});"
-                        ],
-                        "type": "text/javascript"
-                      }
-                    }
-                  ],
-                  "request": {
-                    "method": "PUT",
-                    "header": [
-                      {
-                        "key": "Authorization",
-                        "type": "text",
-                        "value": "Bearer {{token}}"
-                      },
-                      {
-                        "key": "Content-Type",
-                        "name": "Content-Type",
-                        "type": "text",
-                        "value": "application/json"
-                      }
-                    ],
-                    "body": {
-                      "mode": "raw",
-                      "raw": "{\n\t\"name\": \"role name\",\n\t\"description\": \"new description\",\n\t\"permissions\": [\"read\"]\n}"
-                    },
-                    "url": {
-                      "raw": "{{management_url}}/management/organizations/{{defaultOrganizationId}}/environments/{{defaultEnvironmentId}}/domains/{{domain}}/roles/{{roleUM}}",
-                      "host": [
-                        "{{management_url}}"
-                      ],
-                      "path": [
-                        "management",
-                        "organizations",
-                        "{{defaultOrganizationId}}",
-                        "environments",
-                        "{{defaultEnvironmentId}}",
-                        "domains",
-                        "{{domain}}",
-                        "roles",
-                        "{{roleUM}}"
-                      ]
-                    }
-                  },
-                  "response": []
-                },
-                {
-                  "name": "Update role 2",
-                  "event": [
-                    {
-                      "listen": "test",
-                      "script": {
-                        "id": "56ffba4f-b70a-452d-a063-8c3865594fd4",
-                        "exec": [
-                          "pm.test(\"Status code is 200\", function () {",
-                          "    pm.response.to.have.status(200);",
-                          "});",
-                          "",
-                          "pm.test(\"UM - update role\", function () {",
-                          "    var jsonData = pm.response.json();",
-                          "    pm.expect(jsonData.description).to.eql('new description 2');",
-                          "    pm.expect(jsonData.permissions).to.eql(['write']);",
-                          "});"
-                        ],
-                        "type": "text/javascript"
-                      }
-                    }
-                  ],
-                  "request": {
-                    "method": "PUT",
-                    "header": [
-                      {
-                        "key": "Authorization",
-                        "type": "text",
-                        "value": "Bearer {{token}}"
-                      },
-                      {
-                        "key": "Content-Type",
-                        "name": "Content-Type",
-                        "type": "text",
-                        "value": "application/json"
-                      }
-                    ],
-                    "body": {
-                      "mode": "raw",
-                      "raw": "{\n\t\"name\": \"role 2 name\",\n\t\"description\": \"new description 2\",\n\t\"permissions\": [\"write\"]\n}"
-                    },
-                    "url": {
-                      "raw": "{{management_url}}/management/organizations/{{defaultOrganizationId}}/environments/{{defaultEnvironmentId}}/domains/{{domain}}/roles/{{role2UM}}",
-                      "host": [
-                        "{{management_url}}"
-                      ],
-                      "path": [
-                        "management",
-                        "organizations",
-                        "{{defaultOrganizationId}}",
-                        "environments",
-                        "{{defaultEnvironmentId}}",
-                        "domains",
-                        "{{domain}}",
-                        "roles",
-                        "{{role2UM}}"
-                      ]
-                    }
-                  },
-                  "response": []
-                }
-              ],
-              "protocolProfileBehavior": {},
-              "_postman_isSubFolder": true
-            },
-            {
-              "name": "List",
-              "item": [
-                {
-                  "name": "List roles",
-                  "event": [
-                    {
-                      "listen": "test",
-                      "script": {
-                        "id": "ace28d5f-a975-4430-ba47-29184cf01460",
-                        "exec": [
-                          "pm.test(\"Status code is 200\", function () {",
-                          "    pm.response.to.have.status(200);",
-                          "});",
-                          "",
-                          "pm.test(\"UM - list roles\", function () {",
-                          "    var jsonData = pm.response.json();",
-                          "    pm.expect(jsonData.length).to.eql(2);",
-                          "});"
-                        ],
-                        "type": "text/javascript"
-                      }
-                    }
-                  ],
-                  "request": {
-                    "method": "GET",
-                    "header": [
-                      {
-                        "key": "Authorization",
-                        "type": "text",
-                        "value": "Bearer {{token}}"
-                      }
-                    ],
-                    "url": {
-                      "raw": "{{management_url}}/management/organizations/{{defaultOrganizationId}}/environments/{{defaultEnvironmentId}}/domains/{{domain}}/roles",
-                      "host": [
-                        "{{management_url}}"
-                      ],
-                      "path": [
-                        "management",
-                        "organizations",
-                        "{{defaultOrganizationId}}",
-                        "environments",
-                        "{{defaultEnvironmentId}}",
-                        "domains",
-                        "{{domain}}",
-                        "roles"
-                      ]
-                    }
-                  },
-                  "response": []
-                }
-              ],
-              "protocolProfileBehavior": {},
-              "_postman_isSubFolder": true
-            }
-          ],
-          "protocolProfileBehavior": {},
-          "_postman_isSubFolder": true
-        },
-        {
-          "name": "Users",
-          "item": [
-            {
-              "name": "Create",
-              "item": [
-                {
-                  "name": "Invalid request - malformed json",
-                  "event": [
-                    {
-                      "listen": "test",
-                      "script": {
-                        "id": "56ffba4f-b70a-452d-a063-8c3865594fd4",
-                        "exec": [
-                          "pm.test(\"Status code is 400\", function () {",
-                          "    pm.response.to.have.status(400);",
-                          "});"
-                        ],
-                        "type": "text/javascript"
-                      }
-                    }
-                  ],
-                  "request": {
-                    "method": "POST",
-                    "header": [
-                      {
-                        "key": "Authorization",
-                        "value": "Bearer {{token}}",
-                        "type": "text"
-                      },
-                      {
-                        "key": "Content-Type",
-                        "name": "Content-Type",
-                        "value": "application/json",
-                        "type": "text"
-                      }
-                    ],
-                    "body": {
-                      "mode": "raw",
-                      "raw": "{\n\t\"wrong\" : \n}"
-                    },
-                    "url": {
-                      "raw": "{{management_url}}/management/organizations/{{defaultOrganizationId}}/environments/{{defaultEnvironmentId}}/domains/{{domain}}/users",
-                      "host": [
-                        "{{management_url}}"
-                      ],
-                      "path": [
-                        "management",
-                        "organizations",
-                        "{{defaultOrganizationId}}",
-                        "environments",
-                        "{{defaultEnvironmentId}}",
-                        "domains",
-                        "{{domain}}",
-                        "users"
-                      ]
-                    }
-                  },
-                  "response": []
-                },
-                {
-                  "name": "Invalid request - username required",
-                  "event": [
-                    {
-                      "listen": "test",
-                      "script": {
-                        "id": "56ffba4f-b70a-452d-a063-8c3865594fd4",
-                        "exec": [
-                          "pm.test(\"Status code is 400\", function () {",
-                          "    pm.response.to.have.status(400);",
-                          "});",
-                          "",
-                          "pm.test(\"UM - create user - username field required\", function () {",
-                          "    var jsonData = pm.response.json();",
-                          "    pm.expect(jsonData.message).to.eql(\"[username: must not be null]\");",
-                          "});"
-                        ],
-                        "type": "text/javascript"
-                      }
-                    }
-                  ],
-                  "request": {
-                    "method": "POST",
-                    "header": [
-                      {
-                        "key": "Authorization",
-                        "type": "text",
-                        "value": "Bearer {{token}}"
-                      },
-                      {
-                        "key": "Content-Type",
-                        "name": "Content-Type",
-                        "value": "application/json",
-                        "type": "text"
-                      }
-                    ],
-                    "body": {
-                      "mode": "raw",
-                      "raw": "{\n\t\"firstName\": \"Jensen\",\n\t\"lastName\": \"Barbara\",\n\t\"email\": \"jensen.barbara@mail.com\"\n}"
-                    },
-                    "url": {
-                      "raw": "{{management_url}}/management/organizations/{{defaultOrganizationId}}/environments/{{defaultEnvironmentId}}/domains/{{domain}}/users",
-                      "host": [
-                        "{{management_url}}"
-                      ],
-                      "path": [
-                        "management",
-                        "organizations",
-                        "{{defaultOrganizationId}}",
-                        "environments",
-                        "{{defaultEnvironmentId}}",
-                        "domains",
-                        "{{domain}}",
-                        "users"
-                      ]
-                    }
-                  },
-                  "response": []
-                },
-                {
-                  "name": "Invalid request - email required",
-                  "event": [
-                    {
-                      "listen": "test",
-                      "script": {
-                        "id": "56ffba4f-b70a-452d-a063-8c3865594fd4",
-                        "exec": [
-                          "pm.test(\"Status code is 400\", function () {",
-                          "    pm.response.to.have.status(400);",
-                          "});",
-                          "",
-                          "pm.test(\"UM - create user - email field required\", function () {",
-                          "    var jsonData = pm.response.json();",
-                          "    pm.expect(jsonData.message).to.eql(\"[email: must not be null]\");",
-                          "});"
-                        ],
-                        "type": "text/javascript"
-                      }
-                    }
-                  ],
-                  "request": {
-                    "method": "POST",
-                    "header": [
-                      {
-                        "key": "Authorization",
-                        "type": "text",
-                        "value": "Bearer {{token}}"
-                      },
-                      {
-                        "key": "Content-Type",
-                        "name": "Content-Type",
-                        "type": "text",
-                        "value": "application/json"
-                      }
-                    ],
-                    "body": {
-                      "mode": "raw",
-                      "raw": "{\n\t\"firstName\": \"Jensen\",\n\t\"lastName\": \"Barbara\",\n\t\"username\": \"jensen.barbara\"\n}"
-                    },
-                    "url": {
-                      "raw": "{{management_url}}/management/organizations/{{defaultOrganizationId}}/environments/{{defaultEnvironmentId}}/domains/{{domain}}/users",
-                      "host": [
-                        "{{management_url}}"
-                      ],
-                      "path": [
-                        "management",
-                        "organizations",
-                        "{{defaultOrganizationId}}",
-                        "environments",
-                        "{{defaultEnvironmentId}}",
-                        "domains",
-                        "{{domain}}",
-                        "users"
-                      ]
-                    }
-                  },
-                  "response": []
-                },
-                {
-                  "name": "Invalid request - password required if no pre-registration",
-                  "event": [
-                    {
-                      "listen": "test",
-                      "script": {
-                        "id": "56ffba4f-b70a-452d-a063-8c3865594fd4",
-                        "exec": [
-                          "pm.test(\"Status code is 400\", function () {",
-                          "    pm.response.to.have.status(400);",
-                          "});",
-                          "",
-                          "pm.test(\"UM - create user - password field required if no pre-registration\", function () {",
-                          "    var jsonData = pm.response.json();",
-                          "    pm.expect(jsonData.message).to.eql(\"Field [password] is required\");",
-                          "});"
-                        ],
-                        "type": "text/javascript"
-                      }
-                    }
-                  ],
-                  "request": {
-                    "method": "POST",
-                    "header": [
-                      {
-                        "key": "Authorization",
-                        "type": "text",
-                        "value": "Bearer {{token}}"
-                      },
-                      {
-                        "key": "Content-Type",
-                        "name": "Content-Type",
-                        "type": "text",
-                        "value": "application/json"
-                      }
-                    ],
-                    "body": {
-                      "mode": "raw",
-                      "raw": "{\n\t\"firstName\": \"Jensen\",\n\t\"lastName\": \"Barbara\",\n\t\"username\": \"jensen.barbara\",\n\t\"email\": \"jensen.barbara@mail.com\"\n}"
-                    },
-                    "url": {
-                      "raw": "{{management_url}}/management/organizations/{{defaultOrganizationId}}/environments/{{defaultEnvironmentId}}/domains/{{domain}}/users",
-                      "host": [
-                        "{{management_url}}"
-                      ],
-                      "path": [
-                        "management",
-                        "organizations",
-                        "{{defaultOrganizationId}}",
-                        "environments",
-                        "{{defaultEnvironmentId}}",
-                        "domains",
-                        "{{domain}}",
-                        "users"
-                      ]
-                    }
-                  },
-                  "response": []
-                },
-                {
-                  "name": "Invalid request - email malformed",
-                  "event": [
-                    {
-                      "listen": "test",
-                      "script": {
-                        "id": "56ffba4f-b70a-452d-a063-8c3865594fd4",
-                        "exec": [
-                          "pm.test(\"Status code is 400\", function () {",
-                          "    pm.response.to.have.status(400);",
-                          "});",
-                          "",
-                          "pm.test(\"UM - create user - email malformed\", function () {",
-                          "    var jsonData = pm.response.json();",
-                          "    pm.expect(jsonData.message).to.eql(\"[jensen.barba: must be a well-formed email address]\");",
-                          "});"
-                        ],
-                        "type": "text/javascript"
-                      }
-                    }
-                  ],
-                  "request": {
-                    "method": "POST",
-                    "header": [
-                      {
-                        "key": "Authorization",
-                        "type": "text",
-                        "value": "Bearer {{token}}"
-                      },
-                      {
-                        "key": "Content-Type",
-                        "name": "Content-Type",
-                        "type": "text",
-                        "value": "application/json"
-                      }
-                    ],
-                    "body": {
-                      "mode": "raw",
-                      "raw": "{\n\t\"firstName\": \"Jensen\",\n\t\"lastName\": \"Barbara\",\n\t\"username\": \"jensen.barbara\",\n\t\"email\": \"jensen.barba\",\n\t\"password\": \"password\"\n}"
-                    },
-                    "url": {
-                      "raw": "{{management_url}}/management/organizations/{{defaultOrganizationId}}/environments/{{defaultEnvironmentId}}/domains/{{domain}}/users",
-                      "host": [
-                        "{{management_url}}"
-                      ],
-                      "path": [
-                        "management",
-                        "organizations",
-                        "{{defaultOrganizationId}}",
-                        "environments",
-                        "{{defaultEnvironmentId}}",
-                        "domains",
-                        "{{domain}}",
-                        "users"
-                      ]
-                    }
-                  },
-                  "response": []
-                },
-                {
-                  "name": "Create user",
-                  "event": [
-                    {
-                      "listen": "test",
-                      "script": {
-                        "id": "ac86c3c9-c0a7-4616-b7cf-6847a7f48801",
-                        "exec": [
-                          "pm.test(\"Status code is 201\", function () {",
-                          "    pm.response.to.have.status(201);",
-                          "});",
-                          "",
-                          "pm.test(\"UM - create user\", function () {",
-                          "    var jsonData = pm.response.json();",
-                          "    let domain = pm.environment.get(\"domain\");",
-                          "    ",
-                          "    pm.expect(jsonData).to.have.property('id');",
-                          "    pm.expect(jsonData.internal).to.eql(true);",
-                          "    pm.expect(jsonData.enabled).to.eql(true);",
-                          "    pm.expect(jsonData.preRegistration).to.eql(false);",
-                          "    pm.expect(jsonData.registrationCompleted).to.eql(true);",
-                          "    pm.expect(jsonData.source).to.eql('default-idp-'+domain)",
-                          "    pm.environment.set('userUM', jsonData.id);",
-                          "});"
-                        ],
-                        "type": "text/javascript"
-                      }
-                    }
-                  ],
-                  "request": {
-                    "method": "POST",
-                    "header": [
-                      {
-                        "key": "Authorization",
-                        "value": "Bearer {{token}}",
-                        "type": "text"
-                      },
-                      {
-                        "key": "Content-Type",
-                        "name": "Content-Type",
-                        "value": "application/json",
-                        "type": "text"
-                      }
-                    ],
-                    "body": {
-                      "mode": "raw",
-                      "raw": "{\n\t\"firstName\": \"Jensen\",\n\t\"lastName\": \"Barbara\",\n\t\"username\": \"jensen.barbara\",\n\t\"email\": \"jensen.barbara@mail.com\",\n\t\"password\": \"password\"\n}"
-                    },
-                    "url": {
-                      "raw": "{{management_url}}/management/organizations/{{defaultOrganizationId}}/environments/{{defaultEnvironmentId}}/domains/{{domain}}/users",
-                      "host": [
-                        "{{management_url}}"
-                      ],
-                      "path": [
-                        "management",
-                        "organizations",
-                        "{{defaultOrganizationId}}",
-                        "environments",
-                        "{{defaultEnvironmentId}}",
-                        "domains",
-                        "{{domain}}",
-                        "users"
-                      ]
-                    }
-                  },
-                  "response": []
-                },
-                {
-                  "name": "Invalid request - username already exists",
-                  "event": [
-                    {
-                      "listen": "test",
-                      "script": {
-                        "id": "ac86c3c9-c0a7-4616-b7cf-6847a7f48801",
-                        "exec": [
-                          "pm.test(\"Status code is 400\", function () {",
-                          "    pm.response.to.have.status(400);",
-                          "});",
-                          "",
-                          "pm.test(\"UM - create user - uniqueness\", function () {",
-                          "    var jsonData = pm.response.json();",
-                          "    pm.expect(jsonData.message).to.eql(\"A user [jensen.barbara] already exists.\");",
-                          "});"
-                        ],
-                        "type": "text/javascript"
-                      }
-                    }
-                  ],
-                  "request": {
-                    "method": "POST",
-                    "header": [
-                      {
-                        "key": "Authorization",
-                        "type": "text",
-                        "value": "Bearer {{token}}"
-                      },
-                      {
-                        "key": "Content-Type",
-                        "name": "Content-Type",
-                        "type": "text",
-                        "value": "application/json"
-                      }
-                    ],
-                    "body": {
-                      "mode": "raw",
-                      "raw": "{\n\t\"firstName\": \"Jensen\",\n\t\"lastName\": \"Barbara\",\n\t\"username\": \"jensen.barbara\",\n\t\"email\": \"jensen.barbara@mail.com\",\n\t\"password\": \"password\"\n}"
-                    },
-                    "url": {
-                      "raw": "{{management_url}}/management/organizations/{{defaultOrganizationId}}/environments/{{defaultEnvironmentId}}/domains/{{domain}}/users",
-                      "host": [
-                        "{{management_url}}"
-                      ],
-                      "path": [
-                        "management",
-                        "organizations",
-                        "{{defaultOrganizationId}}",
-                        "environments",
-                        "{{defaultEnvironmentId}}",
-                        "domains",
-                        "{{domain}}",
-                        "users"
-                      ]
-                    }
-                  },
-                  "response": []
-                },
-                {
-                  "name": "Invalid request - username already exists - case insensitive",
-                  "event": [
-                    {
-                      "listen": "test",
-                      "script": {
-                        "id": "ac86c3c9-c0a7-4616-b7cf-6847a7f48801",
-                        "exec": [
-                          "pm.test(\"Status code is 400\", function () {",
-                          "    pm.response.to.have.status(400);",
-                          "});",
-                          "",
-                          "pm.test(\"UM - create user - uniqueness\", function () {",
-                          "    var jsonData = pm.response.json();",
-                          "    pm.expect(jsonData.message).to.eql(\"A user [jensen.BarBara] already exists.\");",
-                          "});"
-                        ],
-                        "type": "text/javascript"
-                      }
-                    }
-                  ],
-                  "request": {
-                    "method": "POST",
-                    "header": [
-                      {
-                        "key": "Authorization",
-                        "type": "text",
-                        "value": "Bearer {{token}}"
-                      },
-                      {
-                        "key": "Content-Type",
-                        "name": "Content-Type",
-                        "type": "text",
-                        "value": "application/json"
-                      }
-                    ],
-                    "body": {
-                      "mode": "raw",
-                      "raw": "{\n\t\"firstName\": \"Jensen\",\n\t\"lastName\": \"Barbara\",\n\t\"username\": \"jensen.BarBara\",\n\t\"email\": \"jensen.barbara@mail.com\",\n\t\"password\": \"password\"\n}"
-                    },
-                    "url": {
-                      "raw": "{{management_url}}/management/organizations/{{defaultOrganizationId}}/environments/{{defaultEnvironmentId}}/domains/{{domain}}/users",
-                      "host": [
-                        "{{management_url}}"
-                      ],
-                      "path": [
-                        "management",
-                        "organizations",
-                        "{{defaultOrganizationId}}",
-                        "environments",
-                        "{{defaultEnvironmentId}}",
-                        "domains",
-                        "{{domain}}",
-                        "users"
-                      ]
-                    }
-                  },
-                  "response": []
-                }
-              ],
-              "protocolProfileBehavior": {},
-              "_postman_isSubFolder": true
-            },
-            {
-              "name": "Update",
-              "item": [
-                {
-                  "name": "Invalid request - user not found",
-                  "event": [
-                    {
-                      "listen": "test",
-                      "script": {
-                        "id": "56ffba4f-b70a-452d-a063-8c3865594fd4",
-                        "exec": [
-                          "pm.test(\"Status code is 404\", function () {",
-                          "    pm.response.to.have.status(404);",
-                          "});",
-                          "",
-                          "pm.test(\"UM - update user - unknown user\", function () {",
-                          "    var jsonData = pm.response.json();",
-                          "    pm.expect(jsonData.message).to.eql(\"User [wrong-id] can not be found.\");",
-                          "});"
-                        ],
-                        "type": "text/javascript"
-                      }
-                    }
-                  ],
-                  "request": {
-                    "method": "PUT",
-                    "header": [
-                      {
-                        "key": "Authorization",
-                        "type": "text",
-                        "value": "Bearer {{token}}"
-                      },
-                      {
-                        "key": "Content-Type",
-                        "name": "Content-Type",
-                        "value": "application/json",
-                        "type": "text"
-                      }
-                    ],
-                    "body": {
-                      "mode": "raw",
-                      "raw": "{\n\t\"firstName\": \"Jensen\",\n\t\"lastName\": \"Barbara\",\n\t\"email\": \"jensen.barbara@mail.com\"\n}"
-                    },
-                    "url": {
-                      "raw": "{{management_url}}/management/organizations/{{defaultOrganizationId}}/environments/{{defaultEnvironmentId}}/domains/{{domain}}/users/wrong-id",
-                      "host": [
-                        "{{management_url}}"
-                      ],
-                      "path": [
-                        "management",
-                        "organizations",
-                        "{{defaultOrganizationId}}",
-                        "environments",
-                        "{{defaultEnvironmentId}}",
-                        "domains",
-                        "{{domain}}",
-                        "users",
-                        "wrong-id"
-                      ]
-                    }
-                  },
-                  "response": []
-                },
-                {
-                  "name": "Invalid request - malformed json",
-                  "event": [
-                    {
-                      "listen": "test",
-                      "script": {
-                        "id": "56ffba4f-b70a-452d-a063-8c3865594fd4",
-                        "exec": [
-                          "pm.test(\"Status code is 400\", function () {",
-                          "    pm.response.to.have.status(400);",
-                          "});"
-                        ],
-                        "type": "text/javascript"
-                      }
-                    }
-                  ],
-                  "request": {
-                    "method": "PUT",
-                    "header": [
-                      {
-                        "key": "Authorization",
-                        "value": "Bearer {{token}}",
-                        "type": "text"
-                      }
-                    ],
-                    "body": {
-                      "mode": "raw",
-                      "raw": ""
-                    },
-                    "url": {
-                      "raw": "{{management_url}}/management/organizations/{{defaultOrganizationId}}/environments/{{defaultEnvironmentId}}/domains/{{domain}}/users/{{userUM}}",
-                      "host": [
-                        "{{management_url}}"
-                      ],
-                      "path": [
-                        "management",
-                        "organizations",
-                        "{{defaultOrganizationId}}",
-                        "environments",
-                        "{{defaultEnvironmentId}}",
-                        "domains",
-                        "{{domain}}",
-                        "users",
-                        "{{userUM}}"
-                      ]
-                    }
-                  },
-                  "response": []
-                },
-                {
-                  "name": "Update user",
-                  "event": [
-                    {
-                      "listen": "test",
-                      "script": {
-                        "id": "56ffba4f-b70a-452d-a063-8c3865594fd4",
-                        "exec": [
-                          "pm.test(\"Status code is 200\", function () {",
-                          "    pm.response.to.have.status(200);",
-                          "});",
-                          "",
-                          "pm.test(\"UM - update user\", function () {",
-                          "    var jsonData = pm.response.json();",
-                          "    pm.expect(jsonData.additionalInformation.profile).to.eql('https://my.profile.com');",
-                          "});"
-                        ],
-                        "type": "text/javascript"
-                      }
-                    }
-                  ],
-                  "request": {
-                    "method": "PUT",
-                    "header": [
-                      {
-                        "key": "Authorization",
-                        "type": "text",
-                        "value": "Bearer {{token}}"
-                      },
-                      {
-                        "key": "Content-Type",
-                        "name": "Content-Type",
-                        "type": "text",
-                        "value": "application/json"
-                      }
-                    ],
-                    "body": {
-                      "mode": "raw",
-                      "raw": "{\n\t\"firstName\": \"Jensen\",\n\t\"lastName\": \"Barbara\",\n\t\"email\": \"jensen.barbara@mail.com\",\n\t\"additionalInformation\": {\n\t\t\"profile\":\"https://my.profile.com\"\n\t}\n}"
-                    },
-                    "url": {
-                      "raw": "{{management_url}}/management/organizations/{{defaultOrganizationId}}/environments/{{defaultEnvironmentId}}/domains/{{domain}}/users/{{userUM}}",
-                      "host": [
-                        "{{management_url}}"
-                      ],
-                      "path": [
-                        "management",
-                        "organizations",
-                        "{{defaultOrganizationId}}",
-                        "environments",
-                        "{{defaultEnvironmentId}}",
-                        "domains",
-                        "{{domain}}",
-                        "users",
-                        "{{userUM}}"
-                      ]
-                    }
-                  },
-                  "response": []
-                }
-              ],
-              "protocolProfileBehavior": {},
-              "_postman_isSubFolder": true
-            },
-            {
-              "name": "List",
-              "item": [
-                {
-                  "name": "List users",
-                  "event": [
-                    {
-                      "listen": "test",
-                      "script": {
-                        "id": "ace28d5f-a975-4430-ba47-29184cf01460",
-                        "exec": [
-                          "pm.test(\"Status code is 200\", function () {",
-                          "    pm.response.to.have.status(200);",
-                          "});",
-                          "",
-                          "pm.test(\"UM - list users\", function () {",
-                          "    var jsonData = pm.response.json();",
-                          "    pm.expect(jsonData.currentPage).to.eql(0);",
-                          "    pm.expect(jsonData.totalCount).to.eql(1);",
-                          "    pm.expect(jsonData.data.length).to.eql(1);",
-                          "});"
-                        ],
-                        "type": "text/javascript"
-                      }
-                    }
-                  ],
-                  "request": {
-                    "method": "GET",
-                    "header": [
-                      {
-                        "key": "Authorization",
-                        "value": "Bearer {{token}}",
-                        "type": "text"
-                      }
-                    ],
-                    "url": {
-                      "raw": "{{management_url}}/management/organizations/{{defaultOrganizationId}}/environments/{{defaultEnvironmentId}}/domains/{{domain}}/users",
-                      "host": [
-                        "{{management_url}}"
-                      ],
-                      "path": [
-                        "management",
-                        "organizations",
-                        "{{defaultOrganizationId}}",
-                        "environments",
-                        "{{defaultEnvironmentId}}",
-                        "domains",
-                        "{{domain}}",
-                        "users"
-                      ]
-                    }
-                  },
-                  "response": []
-                }
-              ],
-              "protocolProfileBehavior": {},
-              "_postman_isSubFolder": true
-            },
-            {
-              "name": "Assign roles",
-              "item": [
-                {
-                  "name": "Assign roles to user - role not found",
-                  "event": [
-                    {
-                      "listen": "test",
-                      "script": {
-                        "id": "56ffba4f-b70a-452d-a063-8c3865594fd4",
-                        "exec": [
-                          "pm.test(\"Status code is 404\", function () {",
-                          "    pm.response.to.have.status(404);",
-                          "});"
-                        ],
-                        "type": "text/javascript"
-                      }
-                    }
-                  ],
-                  "request": {
-                    "method": "POST",
-                    "header": [
-                      {
-                        "key": "Authorization",
-                        "type": "text",
-                        "value": "Bearer {{token}}"
-                      },
-                      {
-                        "key": "Content-Type",
-                        "name": "Content-Type",
-                        "type": "text",
-                        "value": "application/json"
-                      }
-                    ],
-                    "body": {
-                      "mode": "raw",
-                      "raw": "[\"wrong-role-id\"]\n"
-                    },
-                    "url": {
-                      "raw": "{{management_url}}/management/organizations/{{defaultOrganizationId}}/environments/{{defaultEnvironmentId}}/domains/{{domain}}/users/{{userUM}}/roles",
-                      "host": [
-                        "{{management_url}}"
-                      ],
-                      "path": [
-                        "management",
-                        "organizations",
-                        "{{defaultOrganizationId}}",
-                        "environments",
-                        "{{defaultEnvironmentId}}",
-                        "domains",
-                        "{{domain}}",
-                        "users",
-                        "{{userUM}}",
-                        "roles"
-                      ]
-                    }
-                  },
-                  "response": []
-                },
-                {
-                  "name": "Assign roles to user",
-                  "event": [
-                    {
-                      "listen": "test",
-                      "script": {
-                        "id": "56ffba4f-b70a-452d-a063-8c3865594fd4",
-                        "exec": [
-                          "pm.test(\"Status code is 200\", function () {",
-                          "    pm.response.to.have.status(200);",
-                          "});",
-                          "",
-                          "pm.test(\"UM - assign roles to user\", function () {",
-                          "    let role = pm.environment.get(\"roleUM\");",
-                          "    var jsonData = pm.response.json();",
-                          "    pm.expect(jsonData.roles).to.eql([role]);",
-                          "});"
-                        ],
-                        "type": "text/javascript"
-                      }
-                    }
-                  ],
-                  "request": {
-                    "method": "POST",
-                    "header": [
-                      {
-                        "key": "Authorization",
-                        "type": "text",
-                        "value": "Bearer {{token}}"
-                      },
-                      {
-                        "key": "Content-Type",
-                        "name": "Content-Type",
-                        "type": "text",
-                        "value": "application/json"
-                      }
-                    ],
-                    "body": {
-                      "mode": "raw",
-                      "raw": "[ \"{{roleUM}}\"]"
-                    },
-                    "url": {
-                      "raw": "{{management_url}}/management/organizations/{{defaultOrganizationId}}/environments/{{defaultEnvironmentId}}/domains/{{domain}}/users/{{userUM}}/roles",
-                      "host": [
-                        "{{management_url}}"
-                      ],
-                      "path": [
-                        "management",
-                        "organizations",
-                        "{{defaultOrganizationId}}",
-                        "environments",
-                        "{{defaultEnvironmentId}}",
-                        "domains",
-                        "{{domain}}",
-                        "users",
-                        "{{userUM}}",
-                        "roles"
-                      ]
-                    }
-                  },
-                  "response": []
-                }
-              ],
-              "protocolProfileBehavior": {},
-              "_postman_isSubFolder": true
-            }
-          ],
-          "protocolProfileBehavior": {},
-          "_postman_isSubFolder": true
-        },
-        {
-          "name": "Groups",
-          "item": [
-            {
-              "name": "Create",
-              "item": [
-                {
-                  "name": "Invalid request - malformed json",
-                  "event": [
-                    {
-                      "listen": "test",
-                      "script": {
-                        "id": "56ffba4f-b70a-452d-a063-8c3865594fd4",
-                        "exec": [
-                          "pm.test(\"Status code is 400\", function () {",
-                          "    pm.response.to.have.status(400);",
-                          "});"
-                        ],
-                        "type": "text/javascript"
-                      }
-                    }
-                  ],
-                  "request": {
-                    "method": "POST",
-                    "header": [
-                      {
-                        "key": "Authorization",
-                        "value": "Bearer {{token}}",
-                        "type": "text"
-                      },
-                      {
-                        "key": "Content-Type",
-                        "name": "Content-Type",
-                        "value": "application/json",
-                        "type": "text"
-                      }
-                    ],
-                    "body": {
-                      "mode": "raw",
-                      "raw": "{\n\t\"wrong\" : \n}"
-                    },
-                    "url": {
-                      "raw": "{{management_url}}/management/organizations/{{defaultOrganizationId}}/environments/{{defaultEnvironmentId}}/domains/{{domain}}/groups",
-                      "host": [
-                        "{{management_url}}"
-                      ],
-                      "path": [
-                        "management",
-                        "organizations",
-                        "{{defaultOrganizationId}}",
-                        "environments",
-                        "{{defaultEnvironmentId}}",
-                        "domains",
-                        "{{domain}}",
-                        "groups"
-                      ]
-                    }
-                  },
-                  "response": []
-                },
-                {
-                  "name": "Invalid request - name required",
-                  "event": [
-                    {
-                      "listen": "test",
-                      "script": {
-                        "id": "56ffba4f-b70a-452d-a063-8c3865594fd4",
-                        "exec": [
-                          "pm.test(\"Status code is 400\", function () {",
-                          "    pm.response.to.have.status(400);",
-                          "});",
-                          "",
-                          "pm.test(\"UM - create group - name field required\", function () {",
-                          "    var jsonData = pm.response.json();",
-                          "    pm.expect(jsonData.message).to.eql(\"[name: must not be null]\");",
-                          "});"
-                        ],
-                        "type": "text/javascript"
-                      }
-                    }
-                  ],
-                  "request": {
-                    "method": "POST",
-                    "header": [
-                      {
-                        "key": "Authorization",
-                        "type": "text",
-                        "value": "Bearer {{token}}"
-                      },
-                      {
-                        "key": "Content-Type",
-                        "name": "Content-Type",
-                        "type": "text",
-                        "value": "application/json"
-                      }
-                    ],
-                    "body": {
-                      "mode": "raw",
-                      "raw": "{\n}"
-                    },
-                    "url": {
-                      "raw": "{{management_url}}/management/organizations/{{defaultOrganizationId}}/environments/{{defaultEnvironmentId}}/domains/{{domain}}/groups",
-                      "host": [
-                        "{{management_url}}"
-                      ],
-                      "path": [
-                        "management",
-                        "organizations",
-                        "{{defaultOrganizationId}}",
-                        "environments",
-                        "{{defaultEnvironmentId}}",
-                        "domains",
-                        "{{domain}}",
-                        "groups"
-                      ]
-                    }
-                  },
-                  "response": []
-                },
-                {
-                  "name": "Create group",
-                  "event": [
-                    {
-                      "listen": "test",
-                      "script": {
-                        "id": "ac86c3c9-c0a7-4616-b7cf-6847a7f48801",
-                        "exec": [
-                          "pm.test(\"Status code is 201\", function () {",
-                          "    pm.response.to.have.status(201);",
-                          "});",
-                          "",
-                          "pm.test(\"UM - create group\", function () {",
-                          "    var jsonData = pm.response.json();",
-                          "    pm.expect(jsonData).to.have.property('id');",
-                          "    pm.expect(jsonData.name).to.eql('My Group');",
-                          "    pm.environment.set('groupUM', jsonData.id);",
-                          "});"
-                        ],
-                        "type": "text/javascript"
-                      }
-                    }
-                  ],
-                  "request": {
-                    "method": "POST",
-                    "header": [
-                      {
-                        "key": "Authorization",
-                        "type": "text",
-                        "value": "Bearer {{token}}"
-                      },
-                      {
-                        "key": "Content-Type",
-                        "name": "Content-Type",
-                        "type": "text",
-                        "value": "application/json"
-                      }
-                    ],
-                    "body": {
-                      "mode": "raw",
-                      "raw": "{\n\t\"name\": \"My Group\"\n}"
-                    },
-                    "url": {
-                      "raw": "{{management_url}}/management/organizations/{{defaultOrganizationId}}/environments/{{defaultEnvironmentId}}/domains/{{domain}}/groups",
-                      "host": [
-                        "{{management_url}}"
-                      ],
-                      "path": [
-                        "management",
-                        "organizations",
-                        "{{defaultOrganizationId}}",
-                        "environments",
-                        "{{defaultEnvironmentId}}",
-                        "domains",
-                        "{{domain}}",
-                        "groups"
-                      ]
-                    }
-                  },
-                  "response": []
-                },
-                {
-                  "name": "Create group 2",
-                  "event": [
-                    {
-                      "listen": "test",
-                      "script": {
-                        "id": "ac86c3c9-c0a7-4616-b7cf-6847a7f48801",
-                        "exec": [
-                          "pm.test(\"Status code is 201\", function () {",
-                          "    pm.response.to.have.status(201);",
-                          "});",
-                          "",
-                          "pm.test(\"UM - create group 2\", function () {",
-                          "    var jsonData = pm.response.json();",
-                          "    pm.expect(jsonData).to.have.property('id');",
-                          "    pm.expect(jsonData.name).to.eql('My Group 2');",
-                          "    pm.environment.set('group2UM', jsonData.id);",
-                          "});"
-                        ],
-                        "type": "text/javascript"
-                      }
-                    }
-                  ],
-                  "request": {
-                    "method": "POST",
-                    "header": [
-                      {
-                        "key": "Authorization",
-                        "type": "text",
-                        "value": "Bearer {{token}}"
-                      },
-                      {
-                        "key": "Content-Type",
-                        "name": "Content-Type",
-                        "type": "text",
-                        "value": "application/json"
-                      }
-                    ],
-                    "body": {
-                      "mode": "raw",
-                      "raw": "{\n\t\"name\": \"My Group 2\"\n}"
-                    },
-                    "url": {
-                      "raw": "{{management_url}}/management/organizations/{{defaultOrganizationId}}/environments/{{defaultEnvironmentId}}/domains/{{domain}}/groups",
-                      "host": [
-                        "{{management_url}}"
-                      ],
-                      "path": [
-                        "management",
-                        "organizations",
-                        "{{defaultOrganizationId}}",
-                        "environments",
-                        "{{defaultEnvironmentId}}",
-                        "domains",
-                        "{{domain}}",
-                        "groups"
-                      ]
-                    }
-                  },
-                  "response": []
-                },
-                {
-                  "name": "Invalid request - name already exists",
-                  "event": [
-                    {
-                      "listen": "test",
-                      "script": {
-                        "id": "ac86c3c9-c0a7-4616-b7cf-6847a7f48801",
-                        "exec": [
-                          "pm.test(\"Status code is 400\", function () {",
-                          "    pm.response.to.have.status(400);",
-                          "});",
-                          "",
-                          "pm.test(\"UM - create group - uniqueness\", function () {",
-                          "    var jsonData = pm.response.json();",
-                          "    pm.expect(jsonData.message).to.eql(\"A group [My Group] already exists.\");",
-                          "});"
-                        ],
-                        "type": "text/javascript"
-                      }
-                    }
-                  ],
-                  "request": {
-                    "method": "POST",
-                    "header": [
-                      {
-                        "key": "Authorization",
-                        "type": "text",
-                        "value": "Bearer {{token}}"
-                      },
-                      {
-                        "key": "Content-Type",
-                        "name": "Content-Type",
-                        "type": "text",
-                        "value": "application/json"
-                      }
-                    ],
-                    "body": {
-                      "mode": "raw",
-                      "raw": "{\n\t\"name\": \"My Group\"\n}"
-                    },
-                    "url": {
-                      "raw": "{{management_url}}/management/organizations/{{defaultOrganizationId}}/environments/{{defaultEnvironmentId}}/domains/{{domain}}/groups",
-                      "host": [
-                        "{{management_url}}"
-                      ],
-                      "path": [
-                        "management",
-                        "organizations",
-                        "{{defaultOrganizationId}}",
-                        "environments",
-                        "{{defaultEnvironmentId}}",
-                        "domains",
-                        "{{domain}}",
-                        "groups"
-                      ]
-                    }
-                  },
-                  "response": []
-                }
-              ],
-              "protocolProfileBehavior": {},
-              "_postman_isSubFolder": true
-            },
-            {
-              "name": "Update",
-              "item": [
-                {
-                  "name": "Invalid request - group not found",
-                  "event": [
-                    {
-                      "listen": "test",
-                      "script": {
-                        "id": "56ffba4f-b70a-452d-a063-8c3865594fd4",
-                        "exec": [
-                          "pm.test(\"Status code is 404\", function () {",
-                          "    pm.response.to.have.status(404);",
-                          "});",
-                          "",
-                          "pm.test(\"UM - update group - unknown user\", function () {",
-                          "    var jsonData = pm.response.json();",
-                          "    pm.expect(jsonData.message).to.eql(\"Group [wrong-id] can not be found.\");",
-                          "});"
-                        ],
-                        "type": "text/javascript"
-                      }
-                    }
-                  ],
-                  "request": {
-                    "method": "PUT",
-                    "header": [
-                      {
-                        "key": "Authorization",
-                        "type": "text",
-                        "value": "Bearer {{token}}"
-                      },
-                      {
-                        "key": "Content-Type",
-                        "name": "Content-Type",
-                        "type": "text",
-                        "value": "application/json"
-                      }
-                    ],
-                    "body": {
-                      "mode": "raw",
-                      "raw": "{\n\t\"name\": \"My Group\"\n}"
-                    },
-                    "url": {
-                      "raw": "{{management_url}}/management/organizations/{{defaultOrganizationId}}/environments/{{defaultEnvironmentId}}/domains/{{domain}}/groups/wrong-id",
-                      "host": [
-                        "{{management_url}}"
-                      ],
-                      "path": [
-                        "management",
-                        "organizations",
-                        "{{defaultOrganizationId}}",
-                        "environments",
-                        "{{defaultEnvironmentId}}",
-                        "domains",
-                        "{{domain}}",
-                        "groups",
-                        "wrong-id"
-                      ]
-                    }
-                  },
-                  "response": []
-                },
-                {
-                  "name": "Invalid request - malformed json",
-                  "event": [
-                    {
-                      "listen": "test",
-                      "script": {
-                        "id": "56ffba4f-b70a-452d-a063-8c3865594fd4",
-                        "exec": [
-                          "pm.test(\"Status code is 400\", function () {",
-                          "    pm.response.to.have.status(400);",
-                          "});"
-                        ],
-                        "type": "text/javascript"
-                      }
-                    }
-                  ],
-                  "request": {
-                    "method": "PUT",
-                    "header": [
-                      {
-                        "key": "Authorization",
-                        "value": "Bearer {{token}}",
-                        "type": "text"
-                      }
-                    ],
-                    "body": {
-                      "mode": "raw",
-                      "raw": ""
-                    },
-                    "url": {
-                      "raw": "{{management_url}}/management/organizations/{{defaultOrganizationId}}/environments/{{defaultEnvironmentId}}/domains/{{domain}}/groups/{{groupUM}}",
-                      "host": [
-                        "{{management_url}}"
-                      ],
-                      "path": [
-                        "management",
-                        "organizations",
-                        "{{defaultOrganizationId}}",
-                        "environments",
-                        "{{defaultEnvironmentId}}",
-                        "domains",
-                        "{{domain}}",
-                        "groups",
-                        "{{groupUM}}"
-                      ]
-                    }
-                  },
-                  "response": []
-                },
-                {
-                  "name": "Update group",
-                  "event": [
-                    {
-                      "listen": "test",
-                      "script": {
-                        "id": "56ffba4f-b70a-452d-a063-8c3865594fd4",
-                        "exec": [
-                          "pm.test(\"Status code is 200\", function () {",
-                          "    pm.response.to.have.status(200);",
-                          "});",
-                          "",
-                          "pm.test(\"UM - update group\", function () {",
-                          "    var jsonData = pm.response.json();",
-                          "    pm.expect(jsonData.name).to.eql('My New Group');",
-                          "});"
-                        ],
-                        "type": "text/javascript"
-                      }
-                    }
-                  ],
-                  "request": {
-                    "method": "PUT",
-                    "header": [
-                      {
-                        "key": "Authorization",
-                        "type": "text",
-                        "value": "Bearer {{token}}"
-                      },
-                      {
-                        "key": "Content-Type",
-                        "name": "Content-Type",
-                        "type": "text",
-                        "value": "application/json"
-                      }
-                    ],
-                    "body": {
-                      "mode": "raw",
-                      "raw": "{\n\t\"name\": \"My New Group\"\n}"
-                    },
-                    "url": {
-                      "raw": "{{management_url}}/management/organizations/{{defaultOrganizationId}}/environments/{{defaultEnvironmentId}}/domains/{{domain}}/groups/{{groupUM}}",
-                      "host": [
-                        "{{management_url}}"
-                      ],
-                      "path": [
-                        "management",
-                        "organizations",
-                        "{{defaultOrganizationId}}",
-                        "environments",
-                        "{{defaultEnvironmentId}}",
-                        "domains",
-                        "{{domain}}",
-                        "groups",
-                        "{{groupUM}}"
-                      ]
-                    }
-                  },
-                  "response": []
-                }
-              ],
-              "protocolProfileBehavior": {},
-              "_postman_isSubFolder": true
-            },
-            {
-              "name": "Members",
-              "item": [
-                {
-                  "name": "Update group - member not found",
-                  "event": [
-                    {
-                      "listen": "test",
-                      "script": {
-                        "id": "56ffba4f-b70a-452d-a063-8c3865594fd4",
-                        "exec": [
-                          "pm.test(\"Status code is 200\", function () {",
-                          "    pm.response.to.have.status(200);",
-                          "});",
-                          "",
-                          "pm.test(\"UM - update group - member not found\", function () {",
-                          "    var jsonData = pm.response.json();",
-                          "    pm.expect(jsonData.members).to.eql([]);",
-                          "});"
-                        ],
-                        "type": "text/javascript"
-                      }
-                    }
-                  ],
-                  "request": {
-                    "method": "PUT",
-                    "header": [
-                      {
-                        "key": "Authorization",
-                        "type": "text",
-                        "value": "Bearer {{token}}"
-                      },
-                      {
-                        "key": "Content-Type",
-                        "name": "Content-Type",
-                        "type": "text",
-                        "value": "application/json"
-                      }
-                    ],
-                    "body": {
-                      "mode": "raw",
-                      "raw": "{\n\t\"name\": \"My New Group\",\n\t\"members\": [\"wrong-member-id\"]\n}"
-                    },
-                    "url": {
-                      "raw": "{{management_url}}/management/organizations/{{defaultOrganizationId}}/environments/{{defaultEnvironmentId}}/domains/{{domain}}/groups/{{groupUM}}",
-                      "host": [
-                        "{{management_url}}"
-                      ],
-                      "path": [
-                        "management",
-                        "organizations",
-                        "{{defaultOrganizationId}}",
-                        "environments",
-                        "{{defaultEnvironmentId}}",
-                        "domains",
-                        "{{domain}}",
-                        "groups",
-                        "{{groupUM}}"
-                      ]
-                    }
-                  },
-                  "response": []
-                },
-                {
-                  "name": "Update group - member exists",
-                  "event": [
-                    {
-                      "listen": "test",
-                      "script": {
-                        "id": "56ffba4f-b70a-452d-a063-8c3865594fd4",
-                        "exec": [
-                          "pm.test(\"Status code is 200\", function () {",
-                          "    pm.response.to.have.status(200);",
-                          "});",
-                          "",
-                          "pm.test(\"UM - update group - member found\", function () {",
-                          "    var jsonData = pm.response.json();",
-                          "    pm.expect(jsonData.members).to.eql([environment[\"userUM\"]]);",
-                          "});"
-                        ],
-                        "type": "text/javascript"
-                      }
-                    }
-                  ],
-                  "request": {
-                    "method": "PUT",
-                    "header": [
-                      {
-                        "key": "Authorization",
-                        "type": "text",
-                        "value": "Bearer {{token}}"
-                      },
-                      {
-                        "key": "Content-Type",
-                        "name": "Content-Type",
-                        "type": "text",
-                        "value": "application/json"
-                      }
-                    ],
-                    "body": {
-                      "mode": "raw",
-                      "raw": "{\n\t\"name\": \"My New Group\",\n\t\"members\": [\"{{userUM}}\"]\n}"
-                    },
-                    "url": {
-                      "raw": "{{management_url}}/management/organizations/{{defaultOrganizationId}}/environments/{{defaultEnvironmentId}}/domains/{{domain}}/groups/{{groupUM}}",
-                      "host": [
-                        "{{management_url}}"
-                      ],
-                      "path": [
-                        "management",
-                        "organizations",
-                        "{{defaultOrganizationId}}",
-                        "environments",
-                        "{{defaultEnvironmentId}}",
-                        "domains",
-                        "{{domain}}",
-                        "groups",
-                        "{{groupUM}}"
-                      ]
-                    }
-                  },
-                  "response": []
-                }
-              ],
-              "protocolProfileBehavior": {},
-              "_postman_isSubFolder": true
-            },
-            {
-              "name": "Assign roles",
-              "item": [
-                {
-                  "name": "Assign roles to group - role not found",
-                  "event": [
-                    {
-                      "listen": "test",
-                      "script": {
-                        "id": "56ffba4f-b70a-452d-a063-8c3865594fd4",
-                        "exec": [
-                          "pm.test(\"Status code is 404\", function () {",
-                          "    pm.response.to.have.status(404);",
-                          "});"
-                        ],
-                        "type": "text/javascript"
-                      }
-                    }
-                  ],
-                  "request": {
-                    "method": "POST",
-                    "header": [
-                      {
-                        "key": "Authorization",
-                        "type": "text",
-                        "value": "Bearer {{token}}"
-                      },
-                      {
-                        "key": "Content-Type",
-                        "name": "Content-Type",
-                        "type": "text",
-                        "value": "application/json"
-                      }
-                    ],
-                    "body": {
-                      "mode": "raw",
-                      "raw": "[\"wrong-role-id\"]\n"
-                    },
-                    "url": {
-                      "raw": "{{management_url}}/management/organizations/{{defaultOrganizationId}}/environments/{{defaultEnvironmentId}}/domains/{{domain}}/groups/{{groupUM}}/roles",
-                      "host": [
-                        "{{management_url}}"
-                      ],
-                      "path": [
-                        "management",
-                        "organizations",
-                        "{{defaultOrganizationId}}",
-                        "environments",
-                        "{{defaultEnvironmentId}}",
-                        "domains",
-                        "{{domain}}",
-                        "groups",
-                        "{{groupUM}}",
-                        "roles"
-                      ]
-                    }
-                  },
-                  "response": []
-                },
-                {
-                  "name": "Assign roles to group",
-                  "event": [
-                    {
-                      "listen": "test",
-                      "script": {
-                        "id": "56ffba4f-b70a-452d-a063-8c3865594fd4",
-                        "exec": [
-                          "pm.test(\"Status code is 200\", function () {",
-                          "    pm.response.to.have.status(200);",
-                          "});",
-                          "",
-                          "pm.test(\"UM - assign roles to group\", function () {",
-                          "    let role = pm.environment.get(\"role2UM\");",
-                          "    var jsonData = pm.response.json();",
-                          "    pm.expect(jsonData.roles).to.eql([role]);",
-                          "});"
-                        ],
-                        "type": "text/javascript"
-                      }
-                    }
-                  ],
-                  "request": {
-                    "method": "POST",
-                    "header": [
-                      {
-                        "key": "Authorization",
-                        "type": "text",
-                        "value": "Bearer {{token}}"
-                      },
-                      {
-                        "key": "Content-Type",
-                        "name": "Content-Type",
-                        "type": "text",
-                        "value": "application/json"
-                      }
-                    ],
-                    "body": {
-                      "mode": "raw",
-                      "raw": "[ \"{{role2UM}}\"]"
-                    },
-                    "url": {
-                      "raw": "{{management_url}}/management/organizations/{{defaultOrganizationId}}/environments/{{defaultEnvironmentId}}/domains/{{domain}}/groups/{{groupUM}}/roles",
-                      "host": [
-                        "{{management_url}}"
-                      ],
-                      "path": [
-                        "management",
-                        "organizations",
-                        "{{defaultOrganizationId}}",
-                        "environments",
-                        "{{defaultEnvironmentId}}",
-                        "domains",
-                        "{{domain}}",
-                        "groups",
-                        "{{groupUM}}",
-                        "roles"
-                      ]
-                    }
-                  },
-                  "response": []
-                }
-              ],
-              "protocolProfileBehavior": {},
-              "_postman_isSubFolder": true
-            },
-            {
-              "name": "List",
-              "item": [
-                {
-                  "name": "List groups",
-                  "event": [
-                    {
-                      "listen": "test",
-                      "script": {
-                        "id": "ace28d5f-a975-4430-ba47-29184cf01460",
-                        "exec": [
-                          "pm.test(\"Status code is 200\", function () {",
-                          "    pm.response.to.have.status(200);",
-                          "});",
-                          "",
-                          "pm.test(\"UM - list groups\", function () {",
-                          "    var jsonData = pm.response.json();",
-                          "    pm.expect(jsonData.currentPage).to.eql(0);",
-                          "    pm.expect(jsonData.totalCount).to.eql(2);",
-                          "    pm.expect(jsonData.data.length).to.eql(2);",
-                          "});"
-                        ],
-                        "type": "text/javascript"
-                      }
-                    }
-                  ],
-                  "request": {
-                    "method": "GET",
-                    "header": [
-                      {
-                        "key": "Authorization",
-                        "type": "text",
-                        "value": "Bearer {{token}}"
-                      }
-                    ],
-                    "url": {
-                      "raw": "{{management_url}}/management/organizations/{{defaultOrganizationId}}/environments/{{defaultEnvironmentId}}/domains/{{domain}}/groups",
-                      "host": [
-                        "{{management_url}}"
-                      ],
-                      "path": [
-                        "management",
-                        "organizations",
-                        "{{defaultOrganizationId}}",
-                        "environments",
-                        "{{defaultEnvironmentId}}",
-                        "domains",
-                        "{{domain}}",
-                        "groups"
-                      ]
-                    }
-                  },
-                  "response": []
-                }
-              ],
-              "protocolProfileBehavior": {},
-              "_postman_isSubFolder": true
-            },
-            {
-              "name": "Delete",
-              "item": [
-                {
-                  "name": "Invalid request - group not found",
-                  "event": [
-                    {
-                      "listen": "test",
-                      "script": {
-                        "id": "56ffba4f-b70a-452d-a063-8c3865594fd4",
-                        "exec": [
-                          "pm.test(\"Status code is 404\", function () {",
-                          "    pm.response.to.have.status(404);",
-                          "});",
-                          "",
-                          "pm.test(\"UM - delete group - unknown group\", function () {",
-                          "    var jsonData = pm.response.json();",
-                          "    pm.expect(jsonData.message).to.eql(\"Group [wrong-id] can not be found.\");",
-                          "});"
-                        ],
-                        "type": "text/javascript"
-                      }
-                    }
-                  ],
-                  "request": {
-                    "method": "DELETE",
-                    "header": [
-                      {
-                        "key": "Authorization",
-                        "type": "text",
-                        "value": "Bearer {{token}}"
-                      }
-                    ],
-                    "body": {
-                      "mode": "raw",
-                      "raw": ""
-                    },
-                    "url": {
-                      "raw": "{{management_url}}/management/organizations/{{defaultOrganizationId}}/environments/{{defaultEnvironmentId}}/domains/{{domain}}/groups/wrong-id",
-                      "host": [
-                        "{{management_url}}"
-                      ],
-                      "path": [
-                        "management",
-                        "organizations",
-                        "{{defaultOrganizationId}}",
-                        "environments",
-                        "{{defaultEnvironmentId}}",
-                        "domains",
-                        "{{domain}}",
-                        "groups",
-                        "wrong-id"
-                      ]
-                    }
-                  },
-                  "response": []
-                },
-                {
-                  "name": "Delete group",
-                  "event": [
-                    {
-                      "listen": "test",
-                      "script": {
-                        "id": "56ffba4f-b70a-452d-a063-8c3865594fd4",
-                        "exec": [
-                          "pm.test(\"Status code is 204\", function () {",
-                          "    pm.response.to.have.status(204);",
-                          "});"
-                        ],
-                        "type": "text/javascript"
-                      }
-                    }
-                  ],
-                  "request": {
-                    "method": "DELETE",
-                    "header": [
-                      {
-                        "key": "Authorization",
-                        "type": "text",
-                        "value": "Bearer {{token}}"
-                      }
-                    ],
-                    "body": {
-                      "mode": "raw",
-                      "raw": ""
-                    },
-                    "url": {
-                      "raw": "{{management_url}}/management/organizations/{{defaultOrganizationId}}/environments/{{defaultEnvironmentId}}/domains/{{domain}}/groups/{{group2UM}}",
-                      "host": [
-                        "{{management_url}}"
-                      ],
-                      "path": [
-                        "management",
-                        "organizations",
-                        "{{defaultOrganizationId}}",
-                        "environments",
-                        "{{defaultEnvironmentId}}",
-                        "domains",
-                        "{{domain}}",
-                        "groups",
-                        "{{group2UM}}"
-                      ]
-                    }
-                  },
-                  "response": []
-                },
-                {
-                  "name": "List groups",
-                  "event": [
-                    {
-                      "listen": "test",
-                      "script": {
-                        "id": "ace28d5f-a975-4430-ba47-29184cf01460",
-                        "exec": [
-                          "pm.test(\"Status code is 200\", function () {",
-                          "    pm.response.to.have.status(200);",
-                          "});",
-                          "",
-                          "pm.test(\"UM - list groups - after delete\", function () {",
-                          "    var jsonData = pm.response.json();",
-                          "    pm.expect(jsonData.currentPage).to.eql(0);",
-                          "    pm.expect(jsonData.totalCount).to.eql(1);",
-                          "    pm.expect(jsonData.data.length).to.eql(1);",
-                          "});"
-                        ],
-                        "type": "text/javascript"
-                      }
-                    }
-                  ],
-                  "request": {
-                    "method": "GET",
-                    "header": [
-                      {
-                        "key": "Authorization",
-                        "type": "text",
-                        "value": "Bearer {{token}}"
-                      }
-                    ],
-                    "url": {
-                      "raw": "{{management_url}}/management/organizations/{{defaultOrganizationId}}/environments/{{defaultEnvironmentId}}/domains/{{domain}}/groups",
-                      "host": [
-                        "{{management_url}}"
-                      ],
-                      "path": [
-                        "management",
-                        "organizations",
-                        "{{defaultOrganizationId}}",
-                        "environments",
-                        "{{defaultEnvironmentId}}",
-                        "domains",
-                        "{{domain}}",
-                        "groups"
-                      ]
-                    }
-                  },
-                  "response": []
-                }
-              ],
-              "event": [
-                {
-                  "listen": "prerequest",
-                  "script": {
-                    "id": "35f0648e-0920-4673-98f8-09fd3bf1dd72",
-                    "type": "text/javascript",
-                    "exec": [
-                      ""
-                    ]
-                  }
-                },
-                {
-                  "listen": "test",
-                  "script": {
-                    "id": "25349ed5-4030-41bc-a22b-2093961b43f4",
-                    "type": "text/javascript",
-                    "exec": [
-                      ""
-                    ]
-                  }
-                }
-              ],
-              "protocolProfileBehavior": {},
-              "_postman_isSubFolder": true
-            }
-          ],
-          "protocolProfileBehavior": {},
-          "_postman_isSubFolder": true
-        },
-        {
-          "name": "Configure client",
-          "item": [
-            {
-              "name": "Create User Management client",
-              "event": [
-                {
-                  "listen": "test",
-                  "script": {
-                    "id": "d1195033-78b1-481b-acc9-845df5ddae80",
-                    "exec": [
-                      "pm.test(\"Status code is 201\", function () {",
-                      "    pm.response.to.have.status(201);",
-                      "});",
-                      "",
-                      "var body = JSON.parse(responseBody);",
-                      "pm.environment.set('clientUM', body.id);"
-                    ],
-                    "type": "text/javascript"
-                  }
-                }
-              ],
-              "request": {
-                "method": "POST",
-                "header": [
-                  {
-                    "key": "Authorization",
-                    "value": "Bearer {{token}}",
-                    "type": "text"
-                  },
-                  {
-                    "key": "Content-Type",
-                    "name": "Content-Type",
-                    "value": "application/json",
-                    "type": "text"
-                  }
-                ],
-                "body": {
-                  "mode": "raw",
-                  "raw": "{\n  \"clientId\": \"client-um\",\n  \"clientSecret\": \"client-um-secret\"\n}"
-                },
-                "url": {
-                  "raw": "{{management_url}}/management/organizations/{{defaultOrganizationId}}/environments/{{defaultEnvironmentId}}/domains/{{domain}}/clients",
-                  "host": [
-                    "{{management_url}}"
-                  ],
-                  "path": [
-                    "management",
-                    "organizations",
-                    "{{defaultOrganizationId}}",
-                    "environments",
-                    "{{defaultEnvironmentId}}",
-                    "domains",
-                    "{{domain}}",
-                    "clients"
-                  ]
-                }
-              },
-              "response": []
-            },
-            {
-              "name": "Configure User Management client",
-              "event": [
-                {
-                  "listen": "test",
-                  "script": {
-                    "id": "c37cba72-91c2-4850-80cd-6fd3908e406e",
-                    "exec": [
-                      "pm.test(\"Status code is 200\", function () {",
-                      "    pm.response.to.have.status(200);",
-                      "});",
-                      "",
-                      "// wait for sync process",
-                      "setTimeout(function(){}, 6000);"
-                    ],
-                    "type": "text/javascript"
-                  }
-                },
-                {
-                  "listen": "prerequest",
-                  "script": {
-                    "id": "b665041c-4138-4807-944d-1e278c44cfcb",
-                    "exec": [
-                      "let domain = pm.environment.get(\"domain\");",
-                      "let identityProvider = 'default-idp-'+domain;",
-                      "pm.environment.set(\"identityProvider\",identityProvider)"
-                    ],
-                    "type": "text/javascript"
-                  }
-                }
-              ],
-              "request": {
-                "method": "PATCH",
-                "header": [
-                  {
-                    "key": "Content-Type",
-                    "value": "application/json"
-                  },
-                  {
-                    "key": "Authorization",
-                    "value": "Bearer {{token}}"
-                  }
-                ],
-                "body": {
-                  "mode": "raw",
-                  "raw": "{\n  \"authorizedGrantTypes\": [\"password\"],\n  \"scopes\" : [\"openid\"],\n  \"identities\" : [\"{{identityProvider}}\"],\n  \"enhanceScopesWithUserPermissions\": true\n}"
-                },
-                "url": {
-                  "raw": "{{management_url}}/management/organizations/{{defaultOrganizationId}}/environments/{{defaultEnvironmentId}}/domains/{{domain}}/clients/{{clientUM}}",
-                  "host": [
-                    "{{management_url}}"
-                  ],
-                  "path": [
-                    "management",
-                    "organizations",
-                    "{{defaultOrganizationId}}",
-                    "environments",
-                    "{{defaultEnvironmentId}}",
-                    "domains",
-                    "{{domain}}",
-                    "clients",
-                    "{{clientUM}}"
-                  ]
-                }
-              },
-              "response": []
-            }
-          ],
-          "protocolProfileBehavior": {},
-          "_postman_isSubFolder": true
-        },
-        {
-          "name": "Authenticate User",
-          "item": [
-            {
-              "name": "Authenticate - wrong user",
-              "event": [
-                {
-                  "listen": "test",
-                  "script": {
-                    "id": "462b93ec-a015-41b8-a1bf-8d5446fc31aa",
-                    "exec": [
-                      "pm.test(\"Status code is 400\", function () {",
-                      "    pm.response.to.have.status(400);",
-                      "});",
-                      "",
-                      "pm.test(\"UM - authenticate - wrong user\", function () {",
-                      "    var jsonData = pm.response.json();",
-                      "    pm.expect(jsonData.error).to.eql('invalid_grant');",
-                      "    pm.expect(jsonData.error_description).to.eql('Invalid or unknown user');",
-                      "});"
-                    ],
-                    "type": "text/javascript"
-                  }
-                },
-                {
-                  "listen": "prerequest",
-                  "script": {
-                    "id": "904f0113-b2b9-4645-9511-48bb10791506",
-                    "exec": [
-                      ""
-                    ],
-                    "type": "text/javascript"
-                  }
-                }
-              ],
-              "request": {
-                "method": "POST",
-                "header": [
-                  {
-                    "key": "Authorization",
-                    "value": "Basic Y2xpZW50LXVtOmNsaWVudC11bS1zZWNyZXQ="
-                  }
-                ],
-                "body": {
-                  "mode": "urlencoded",
-                  "urlencoded": [
-                    {
-                      "key": "grant_type",
-                      "value": "password",
-                      "type": "text"
-                    },
-                    {
-                      "key": "username",
-                      "value": "username",
-                      "type": "text"
-                    },
-                    {
-                      "key": "password",
-                      "value": "password",
-                      "type": "text"
-                    }
-                  ]
-                },
-                "url": {
-                  "raw": "{{tokenEndpoint}}",
-                  "host": [
-                    "{{tokenEndpoint}}"
-                  ]
-                }
-              },
-              "response": []
-            },
-            {
-              "name": "Authenticate - wrong credentials",
-              "event": [
-                {
-                  "listen": "test",
-                  "script": {
-                    "id": "462b93ec-a015-41b8-a1bf-8d5446fc31aa",
-                    "exec": [
-                      "pm.test(\"Status code is 400\", function () {",
-                      "    pm.response.to.have.status(400);",
-                      "});",
-                      "",
-                      "pm.test(\"UM - authenticate - wrong credentials\", function () {",
-                      "    var jsonData = pm.response.json();",
-                      "    pm.expect(jsonData.error).to.eql('invalid_grant');",
-                      "    pm.expect(jsonData.error_description).to.eql('The credentials you entered are invalid');",
-                      "});"
-                    ],
-                    "type": "text/javascript"
-                  }
-                },
-                {
-                  "listen": "prerequest",
-                  "script": {
-                    "id": "904f0113-b2b9-4645-9511-48bb10791506",
-                    "exec": [
-                      ""
-                    ],
-                    "type": "text/javascript"
-                  }
-                }
-              ],
-              "request": {
-                "method": "POST",
-                "header": [
-                  {
-                    "key": "Authorization",
-                    "value": "Basic Y2xpZW50LXVtOmNsaWVudC11bS1zZWNyZXQ="
-                  }
-                ],
-                "body": {
-                  "mode": "urlencoded",
-                  "urlencoded": [
-                    {
-                      "key": "grant_type",
-                      "value": "password",
-                      "type": "text"
-                    },
-                    {
-                      "key": "username",
-                      "value": "jensen.barbara",
-                      "type": "text"
-                    },
-                    {
-                      "key": "password",
-                      "value": "wrong-password",
-                      "type": "text"
-                    }
-                  ]
-                },
-                "url": {
-                  "raw": "{{tokenEndpoint}}",
-                  "host": [
-                    "{{tokenEndpoint}}"
-                  ]
-                }
-              },
-              "response": []
-            },
-            {
-              "name": "Authenticate - success",
-              "event": [
-                {
-                  "listen": "test",
-                  "script": {
-                    "id": "462b93ec-a015-41b8-a1bf-8d5446fc31aa",
-                    "exec": [
-                      "pm.test(\"Status code is 200\", function () {",
-                      "    pm.response.to.have.status(200);",
-                      "});",
-                      "",
-                      "pm.test(\"UM - authenticate - success\", function () {",
-                      "    var body = pm.response.json();",
-                      "    pm.expect(body).to.have.property('access_token');",
-                      "    pm.expect(body).to.have.property('scope');",
-                      "    pm.expect(body.scope).to.eql('read openid write');",
-                      "});"
-                    ],
-                    "type": "text/javascript"
-                  }
-                },
-                {
-                  "listen": "prerequest",
-                  "script": {
-                    "id": "904f0113-b2b9-4645-9511-48bb10791506",
-                    "exec": [
-                      ""
-                    ],
-                    "type": "text/javascript"
-                  }
-                }
-              ],
-              "request": {
-                "method": "POST",
-                "header": [
-                  {
-                    "key": "Authorization",
-                    "value": "Basic Y2xpZW50LXVtOmNsaWVudC11bS1zZWNyZXQ="
-                  }
-                ],
-                "body": {
-                  "mode": "urlencoded",
-                  "urlencoded": [
-                    {
-                      "key": "grant_type",
-                      "value": "password",
-                      "type": "text"
-                    },
-                    {
-                      "key": "username",
-                      "value": "jensen.barbara",
-                      "type": "text"
-                    },
-                    {
-                      "key": "password",
-                      "value": "password",
-                      "type": "text"
-                    }
-                  ]
-                },
-                "url": {
-                  "raw": "{{tokenEndpoint}}",
-                  "host": [
-                    "{{tokenEndpoint}}"
-                  ]
-                }
-              },
-              "response": []
-            },
-            {
-              "name": "Update user - disable user",
-              "event": [
-                {
-                  "listen": "test",
-                  "script": {
-                    "id": "56ffba4f-b70a-452d-a063-8c3865594fd4",
-                    "exec": [
-                      "pm.test(\"Status code is 200\", function () {",
-                      "    pm.response.to.have.status(200);",
-                      "});",
-                      "",
-                      "pm.test(\"UM - update user\", function () {",
-                      "    var jsonData = pm.response.json();",
-                      "    pm.expect(jsonData.enabled).to.eql(false);",
-                      "});"
-                    ],
-                    "type": "text/javascript"
-                  }
-                }
-              ],
-              "request": {
-                "method": "PUT",
-                "header": [
-                  {
-                    "key": "Authorization",
-                    "type": "text",
-                    "value": "Bearer {{token}}"
-                  },
-                  {
-                    "key": "Content-Type",
-                    "name": "Content-Type",
-                    "type": "text",
-                    "value": "application/json"
-                  }
-                ],
-                "body": {
-                  "mode": "raw",
-                  "raw": "{\n\t\"firstName\": \"Jensen\",\n\t\"lastName\": \"Barbara\",\n\t\"email\": \"jensen.barbara@mail.com\",\n\t\"additionalInformation\": {\n\t\t\"profile\":\"https://my.profile.com\"\n\t},\n\t\"enabled\": false\n}"
-                },
-                "url": {
-                  "raw": "{{management_url}}/management/organizations/{{defaultOrganizationId}}/environments/{{defaultEnvironmentId}}/domains/{{domain}}/users/{{userUM}}",
-                  "host": [
-                    "{{management_url}}"
-                  ],
-                  "path": [
-                    "management",
-                    "organizations",
-                    "{{defaultOrganizationId}}",
-                    "environments",
-                    "{{defaultEnvironmentId}}",
-                    "domains",
-                    "{{domain}}",
-                    "users",
-                    "{{userUM}}"
-                  ]
-                }
-              },
-              "response": []
-            },
-            {
-              "name": "Authenticate - user disabled",
-              "event": [
-                {
-                  "listen": "test",
-                  "script": {
-                    "id": "462b93ec-a015-41b8-a1bf-8d5446fc31aa",
-                    "exec": [
-                      "pm.test(\"Status code is 400\", function () {",
-                      "    pm.response.to.have.status(400);",
-                      "});",
-                      "",
-                      "pm.test(\"UM - authenticate - user disabled\", function () {",
-                      "    var jsonData = pm.response.json();",
-                      "    pm.expect(jsonData.error).to.eql('invalid_grant');",
-                      "    pm.expect(jsonData.error_description).to.eql('Account is disabled for user jensen.barbara');",
-                      "});"
-                    ],
-                    "type": "text/javascript"
-                  }
-                },
-                {
-                  "listen": "prerequest",
-                  "script": {
-                    "id": "904f0113-b2b9-4645-9511-48bb10791506",
-                    "exec": [
-                      ""
-                    ],
-                    "type": "text/javascript"
-                  }
-                }
-              ],
-              "request": {
-                "method": "POST",
-                "header": [
-                  {
-                    "key": "Authorization",
-                    "value": "Basic Y2xpZW50LXVtOmNsaWVudC11bS1zZWNyZXQ="
-                  }
-                ],
-                "body": {
-                  "mode": "urlencoded",
-                  "urlencoded": [
-                    {
-                      "key": "grant_type",
-                      "value": "password",
-                      "type": "text"
-                    },
-                    {
-                      "key": "username",
-                      "value": "jensen.barbara",
-                      "type": "text"
-                    },
-                    {
-                      "key": "password",
-                      "value": "password",
-                      "type": "text"
-                    }
-                  ]
-                },
-                "url": {
-                  "raw": "{{tokenEndpoint}}",
-                  "host": [
-                    "{{tokenEndpoint}}"
-                  ]
-                }
-              },
-              "response": []
-            },
-            {
-              "name": "Update user - enable user",
-              "event": [
-                {
-                  "listen": "test",
-                  "script": {
-                    "id": "56ffba4f-b70a-452d-a063-8c3865594fd4",
-                    "exec": [
-                      "pm.test(\"Status code is 200\", function () {",
-                      "    pm.response.to.have.status(200);",
-                      "});",
-                      "",
-                      "pm.test(\"UM - update user\", function () {",
-                      "    var jsonData = pm.response.json();",
-                      "    pm.expect(jsonData.enabled).to.eql(true);",
-                      "});"
-                    ],
-                    "type": "text/javascript"
-                  }
-                }
-              ],
-              "request": {
-                "method": "PUT",
-                "header": [
-                  {
-                    "key": "Authorization",
-                    "type": "text",
-                    "value": "Bearer {{token}}"
-                  },
-                  {
-                    "key": "Content-Type",
-                    "name": "Content-Type",
-                    "type": "text",
-                    "value": "application/json"
-                  }
-                ],
-                "body": {
-                  "mode": "raw",
-                  "raw": "{\n\t\"firstName\": \"Jensen\",\n\t\"lastName\": \"Barbara\",\n\t\"email\": \"jensen.barbara@mail.com\",\n\t\"additionalInformation\": {\n\t\t\"profile\":\"https://my.profile.com\"\n\t},\n\t\"enabled\": true\n}"
-                },
-                "url": {
-                  "raw": "{{management_url}}/management/organizations/{{defaultOrganizationId}}/environments/{{defaultEnvironmentId}}/domains/{{domain}}/users/{{userUM}}",
-                  "host": [
-                    "{{management_url}}"
-                  ],
-                  "path": [
-                    "management",
-                    "organizations",
-                    "{{defaultOrganizationId}}",
-                    "environments",
-                    "{{defaultEnvironmentId}}",
-                    "domains",
-                    "{{domain}}",
-                    "users",
-                    "{{userUM}}"
-                  ]
-                }
-              },
-              "response": []
-            },
-            {
-              "name": "Update user - reset password",
-              "event": [
-                {
-                  "listen": "test",
-                  "script": {
-                    "id": "56ffba4f-b70a-452d-a063-8c3865594fd4",
-                    "exec": [
-                      "pm.test(\"Status code is 204\", function () {",
-                      "    pm.response.to.have.status(204);",
-                      "});"
-                    ],
-                    "type": "text/javascript"
-                  }
-                }
-              ],
-              "request": {
-                "method": "POST",
-                "header": [
-                  {
-                    "key": "Authorization",
-                    "type": "text",
-                    "value": "Bearer {{token}}"
-                  },
-                  {
-                    "key": "Content-Type",
-                    "name": "Content-Type",
-                    "type": "text",
-                    "value": "application/json"
-                  }
-                ],
-                "body": {
-                  "mode": "raw",
-                  "raw": "{\n\t\"password\": \"myNewPassword\"\n}"
-                },
-                "url": {
-                  "raw": "{{management_url}}/management/organizations/{{defaultOrganizationId}}/environments/{{defaultEnvironmentId}}/domains/{{domain}}/users/{{userUM}}/resetPassword",
-                  "host": [
-                    "{{management_url}}"
-                  ],
-                  "path": [
-                    "management",
-                    "organizations",
-                    "{{defaultOrganizationId}}",
-                    "environments",
-                    "{{defaultEnvironmentId}}",
-                    "domains",
-                    "{{domain}}",
-                    "users",
-                    "{{userUM}}",
-                    "resetPassword"
-                  ]
-                }
-              },
-              "response": []
-            },
-            {
-              "name": "Authenticate - success after reset password",
-              "event": [
-                {
-                  "listen": "test",
-                  "script": {
-                    "id": "462b93ec-a015-41b8-a1bf-8d5446fc31aa",
-                    "exec": [
-                      "pm.test(\"Status code is 200\", function () {",
-                      "    pm.response.to.have.status(200);",
-                      "});",
-                      "",
-                      "pm.test(\"UM - authenticate - success after reset password\", function () {",
-                      "     var body = pm.response.json();",
-                      "    pm.expect(body).to.have.property('access_token');",
-                      "});"
-                    ],
-                    "type": "text/javascript"
-                  }
-                },
-                {
-                  "listen": "prerequest",
-                  "script": {
-                    "id": "904f0113-b2b9-4645-9511-48bb10791506",
-                    "exec": [
-                      ""
-                    ],
-                    "type": "text/javascript"
-                  }
-                }
-              ],
-              "request": {
-                "method": "POST",
-                "header": [
-                  {
-                    "key": "Authorization",
-                    "value": "Basic Y2xpZW50LXVtOmNsaWVudC11bS1zZWNyZXQ="
-                  }
-                ],
-                "body": {
-                  "mode": "urlencoded",
-                  "urlencoded": [
-                    {
-                      "key": "grant_type",
-                      "value": "password",
-                      "type": "text"
-                    },
-                    {
-                      "key": "username",
-                      "value": "jensen.barbara",
-                      "type": "text"
-                    },
-                    {
-                      "key": "password",
-                      "value": "myNewPassword",
-                      "type": "text"
-                    }
-                  ]
-                },
-                "url": {
-                  "raw": "{{tokenEndpoint}}",
-                  "host": [
-                    "{{tokenEndpoint}}"
-                  ]
-                }
-              },
-              "response": []
-            },
-            {
-              "name": "Invalid request - user not found",
-              "event": [
-                {
-                  "listen": "test",
-                  "script": {
-                    "id": "56ffba4f-b70a-452d-a063-8c3865594fd4",
-                    "exec": [
-                      "pm.test(\"Status code is 404\", function () {",
-                      "    pm.response.to.have.status(404);",
-                      "});",
-                      "",
-                      "pm.test(\"UM - delete user - unknown user\", function () {",
-                      "    var jsonData = pm.response.json();",
-                      "    pm.expect(jsonData.message).to.eql(\"User [wrong-id] can not be found.\");",
-                      "});"
-                    ],
-                    "type": "text/javascript"
-                  }
-                }
-              ],
-              "request": {
-                "method": "DELETE",
-                "header": [
-                  {
-                    "key": "Authorization",
-                    "type": "text",
-                    "value": "Bearer {{token}}"
-                  }
-                ],
-                "body": {
-                  "mode": "raw",
-                  "raw": ""
-                },
-                "url": {
-                  "raw": "{{management_url}}/management/organizations/{{defaultOrganizationId}}/environments/{{defaultEnvironmentId}}/domains/{{domain}}/users/wrong-id",
-                  "host": [
-                    "{{management_url}}"
-                  ],
-                  "path": [
-                    "management",
-                    "organizations",
-                    "{{defaultOrganizationId}}",
-                    "environments",
-                    "{{defaultEnvironmentId}}",
-                    "domains",
-                    "{{domain}}",
-                    "users",
-                    "wrong-id"
-                  ]
-                }
-              },
-              "response": []
-            },
-            {
-              "name": "Delete user",
-              "event": [
-                {
-                  "listen": "test",
-                  "script": {
-                    "id": "56ffba4f-b70a-452d-a063-8c3865594fd4",
-                    "exec": [
-                      "pm.test(\"Status code is 204\", function () {",
-                      "    pm.response.to.have.status(204);",
-                      "});"
-                    ],
-                    "type": "text/javascript"
-                  }
-                }
-              ],
-              "request": {
-                "method": "DELETE",
-                "header": [
-                  {
-                    "key": "Authorization",
-                    "type": "text",
-                    "value": "Bearer {{token}}"
-                  }
-                ],
-                "body": {
-                  "mode": "raw",
-                  "raw": ""
-                },
-                "url": {
-                  "raw": "{{management_url}}/management/organizations/{{defaultOrganizationId}}/environments/{{defaultEnvironmentId}}/domains/{{domain}}/users/{{userUM}}",
-                  "host": [
-                    "{{management_url}}"
-                  ],
-                  "path": [
-                    "management",
-                    "organizations",
-                    "{{defaultOrganizationId}}",
-                    "environments",
-                    "{{defaultEnvironmentId}}",
-                    "domains",
-                    "{{domain}}",
-                    "users",
-                    "{{userUM}}"
-                  ]
-                }
-              },
-              "response": []
-            },
-            {
-              "name": "Authenticate - user not found",
-              "event": [
-                {
-                  "listen": "test",
-                  "script": {
-                    "id": "462b93ec-a015-41b8-a1bf-8d5446fc31aa",
-                    "exec": [
-                      "pm.test(\"Status code is 400\", function () {",
-                      "    pm.response.to.have.status(400);",
-                      "});",
-                      "",
-                      "pm.test(\"UM - authenticate - wrong user\", function () {",
-                      "    var jsonData = pm.response.json();",
-                      "    pm.expect(jsonData.error).to.eql('invalid_grant');",
-                      "    pm.expect(jsonData.error_description).to.eql('Invalid or unknown user');",
-                      "});"
-                    ],
-                    "type": "text/javascript"
-                  }
-                },
-                {
-                  "listen": "prerequest",
-                  "script": {
-                    "id": "904f0113-b2b9-4645-9511-48bb10791506",
-                    "exec": [
-                      ""
-                    ],
-                    "type": "text/javascript"
-                  }
-                }
-              ],
-              "request": {
-                "method": "POST",
-                "header": [
-                  {
-                    "key": "Authorization",
-                    "value": "Basic Y2xpZW50LXVtOmNsaWVudC11bS1zZWNyZXQ="
-                  }
-                ],
-                "body": {
-                  "mode": "urlencoded",
-                  "urlencoded": [
-                    {
-                      "key": "grant_type",
-                      "value": "password",
-                      "type": "text"
-                    },
-                    {
-                      "key": "username",
-                      "value": "username",
-                      "type": "text"
-                    },
-                    {
-                      "key": "password",
-                      "value": "password",
-                      "type": "text"
-                    }
-                  ]
-                },
-                "url": {
-                  "raw": "{{tokenEndpoint}}",
-                  "host": [
-                    "{{tokenEndpoint}}"
-                  ]
-                }
-              },
-              "response": []
-            }
-          ],
-          "protocolProfileBehavior": {},
-          "_postman_isSubFolder": true
-        }
-      ],
-      "protocolProfileBehavior": {}
-    },
-    {
-      "name": "Delete domain",
-      "event": [
-        {
-          "listen": "test",
-          "script": {
-            "id": "abfa8366-3ee2-45b0-b658-0040b79d565c",
-            "exec": [
-              "pm.test(\"Status code is 204\", function () {",
-              "    pm.response.to.have.status(204);",
-              "});"
-            ],
-            "type": "text/javascript"
-          }
-        }
-      ],
-      "request": {
-        "method": "DELETE",
-        "header": [
-          {
-            "key": "Content-Type",
-            "value": "application/json"
-          },
-          {
-            "key": "Authorization",
-            "value": "Bearer {{token}}"
-          }
-        ],
-        "body": {
-          "mode": "raw",
-          "raw": ""
-        },
-        "url": {
-          "raw": "{{management_url}}/management/organizations/{{defaultOrganizationId}}/environments/{{defaultEnvironmentId}}/domains/{{domain}}",
-          "host": [
-            "{{management_url}}"
-          ],
-          "path": [
-            "management",
-            "organizations",
-            "{{defaultOrganizationId}}",
-            "environments",
-            "{{defaultEnvironmentId}}",
-            "domains",
-            "{{domain}}"
-          ]
-        }
-      },
-      "response": []
-    }
-  ],
-  "protocolProfileBehavior": {}
-=======
 	"info": {
 		"_postman_id": "c6a4fd56-c41a-4215-a902-a65c45ac8c99",
 		"name": "Gravitee.io - AM - User Management",
@@ -7104,5 +3562,4 @@
 		}
 	],
 	"protocolProfileBehavior": {}
->>>>>>> 08529701
 }