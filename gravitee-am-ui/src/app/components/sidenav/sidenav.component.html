<!--

    Copyright (C) 2015 The Gravitee team (http://gravitee.io)

    Licensed under the Apache License, Version 2.0 (the "License");
    you may not use this file except in compliance with the License.
    You may obtain a copy of the License at

            http://www.apache.org/licenses/LICENSE-2.0

    Unless required by applicable law or agreed to in writing, software
    distributed under the License is distributed on an "AS IS" BASIS,
    WITHOUT WARRANTIES OR CONDITIONS OF ANY KIND, either express or implied.
    See the License for the specific language governing permissions and
    limitations under the License.

-->
<div class="gs-sidenav" fxLayout="column" fxFlex [ngClass]="{'gs-sidenav-min': reducedMode, 'gs-sidenav-settings': displaySettingsLevel}">
  <mat-toolbar class="navigation-header" fxLayout="row" fxLayoutAlign="space-between center">
    <a [routerLink]="['']" style="text-decoration: none;" [matTooltip]="title + ' / ' + version" [matTooltipPosition]="'right'">
    <div fxLayout="row" fxLayoutAlign="center center">
<<<<<<< HEAD
        <img class="logo-image" [ngClass]="{'reduce-mode': reducedMode}" src="assets/GRAVITEE_LOGO1-01.png"/>
=======
        <img class="logo-image" [ngClass]="{'reduce-mode': reducedMode}" src="assets/theme/GRAVITEE_LOGO1-01.png"/>
        <div *ngIf="!reducedMode" fxLayout="column" class="logo-text">
          <span>{{title}}<small>{{version}}</small></span>
        </div>
>>>>>>> da6e6acc
    </div>
    </a>
  </mat-toolbar>

  <mat-list class="sidenav-list">
    <!-- First level menus -->
    <div *ngIf="displayFirstLevel">
      <mat-list-item *ngFor="let path of paths">
        <a [routerLink]="path.path" title="{{path.data.menu.label}}"
           routerLinkActive="sidenav-active" [routerLinkActiveOptions]="{ exact: true }" [ngClass]="{'sidenav-active': path.data.menu.active}">
          <mat-icon>{{path.data.menu.icon}}</mat-icon>
          <span *ngIf="!reducedMode">{{path.data.menu.label}}</span>
        </a>
      </mat-list-item>
    </div>

    <mat-list-item *ngFor="let subPath of currentSubPaths">
      <a [routerLink]="subPath.fullPath" title="{{subPath.data.menu.label}}"
         routerLinkActive="sidenav-active">
        <mat-icon>{{subPath.data.menu.icon}}</mat-icon>
        <span *ngIf="!reducedMode">{{subPath.data.menu.label}}</span>
      </a>
    </mat-list-item>
  </mat-list>

  <mat-list class="sidenav-footer">
    <mat-list-item>
      <button mat-icon-button (click)="resize()">
        <mat-icon *ngIf="reducedMode" class="sidenav-toggle-icon">menu</mat-icon>
        <mat-icon *ngIf="!reducedMode" class="sidenav-toggle-icon">menu_open</mat-icon>
      </button>
    </mat-list-item>
  </mat-list>
</div><|MERGE_RESOLUTION|>--- conflicted
+++ resolved
@@ -19,14 +19,7 @@
   <mat-toolbar class="navigation-header" fxLayout="row" fxLayoutAlign="space-between center">
     <a [routerLink]="['']" style="text-decoration: none;" [matTooltip]="title + ' / ' + version" [matTooltipPosition]="'right'">
     <div fxLayout="row" fxLayoutAlign="center center">
-<<<<<<< HEAD
-        <img class="logo-image" [ngClass]="{'reduce-mode': reducedMode}" src="assets/GRAVITEE_LOGO1-01.png"/>
-=======
         <img class="logo-image" [ngClass]="{'reduce-mode': reducedMode}" src="assets/theme/GRAVITEE_LOGO1-01.png"/>
-        <div *ngIf="!reducedMode" fxLayout="column" class="logo-text">
-          <span>{{title}}<small>{{version}}</small></span>
-        </div>
->>>>>>> da6e6acc
     </div>
     </a>
   </mat-toolbar>
