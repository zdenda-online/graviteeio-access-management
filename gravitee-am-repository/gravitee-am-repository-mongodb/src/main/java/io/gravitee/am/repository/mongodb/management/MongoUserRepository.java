/**
 * Copyright (C) 2015 The Gravitee team (http://gravitee.io)
 *
 * Licensed under the Apache License, Version 2.0 (the "License");
 * you may not use this file except in compliance with the License.
 * You may obtain a copy of the License at
 *
 *         http://www.apache.org/licenses/LICENSE-2.0
 *
 * Unless required by applicable law or agreed to in writing, software
 * distributed under the License is distributed on an "AS IS" BASIS,
 * WITHOUT WARRANTIES OR CONDITIONS OF ANY KIND, either express or implied.
 * See the License for the specific language governing permissions and
 * limitations under the License.
 */
package io.gravitee.am.repository.mongodb.management;

import com.mongodb.BasicDBObject;
import com.mongodb.client.model.Accumulators;
import com.mongodb.client.model.Aggregates;
import com.mongodb.reactivestreams.client.MongoCollection;
import io.gravitee.am.common.analytics.Field;
import io.gravitee.am.common.utils.RandomString;
import io.gravitee.am.model.User;
import io.gravitee.am.model.analytics.AnalyticsQuery;
import io.gravitee.am.model.common.Page;
import io.gravitee.am.model.ReferenceType;
import io.gravitee.am.model.scim.Address;
import io.gravitee.am.model.scim.Attribute;
import io.gravitee.am.model.scim.Certificate;
import io.gravitee.am.repository.management.api.UserRepository;
import io.gravitee.am.repository.mongodb.management.internal.model.UserMongo;
import io.gravitee.am.repository.mongodb.management.internal.model.scim.AddressMongo;
import io.gravitee.am.repository.mongodb.management.internal.model.scim.AttributeMongo;
import io.gravitee.am.repository.mongodb.management.internal.model.scim.CertificateMongo;
import io.reactivex.Completable;
import io.reactivex.Maybe;
import io.reactivex.Observable;
import io.reactivex.Single;
import org.bson.Document;
import org.bson.conversions.Bson;
import org.springframework.stereotype.Component;

import javax.annotation.PostConstruct;
import java.time.Instant;
import java.time.temporal.ChronoUnit;
import java.util.*;
import java.util.regex.Pattern;
import java.util.stream.Collectors;

import static com.mongodb.client.model.Filters.*;
import static io.gravitee.am.model.ReferenceType.DOMAIN;

/**
 * @author Titouan COMPIEGNE (david.brassely at graviteesource.com)
 * @author GraviteeSource Team
 */
@Component
public class MongoUserRepository extends AbstractManagementMongoRepository implements UserRepository {

    private static final String FIELD_ID = "_id";
    private static final String FIELD_USERNAME = "username";
    private static final String FIELD_SOURCE = "source";
    private static final String FIELD_EMAIL = "email";
    private static final String FIELD_EXTERNAL_ID = "externalId";
    private static final String FIELD_PRE_REGISTRATION = "preRegistration";

    private MongoCollection<UserMongo> usersCollection;

    @PostConstruct
    public void init() {
        usersCollection = mongoOperations.getCollection("users", UserMongo.class);

        super.createIndex(usersCollection, new Document(FIELD_REFERENCE_TYPE, 1).append(FIELD_REFERENCE_ID, 1));
        super.createIndex(usersCollection, new Document(FIELD_REFERENCE_TYPE, 1).append(FIELD_REFERENCE_ID, 1).append(FIELD_EMAIL, 1));
        super.createIndex(usersCollection, new Document(FIELD_REFERENCE_TYPE, 1).append(FIELD_REFERENCE_ID, 1).append(FIELD_USERNAME, 1));
        super.createIndex(usersCollection, new Document(FIELD_REFERENCE_TYPE, 1).append(FIELD_REFERENCE_ID, 1).append(FIELD_EXTERNAL_ID, 1));
        super.createIndex(usersCollection, new Document(FIELD_REFERENCE_TYPE, 1).append(FIELD_REFERENCE_ID, 1).append(FIELD_USERNAME, 1).append(FIELD_SOURCE, 1));
        super.createIndex(usersCollection, new Document(FIELD_REFERENCE_TYPE, 1).append(FIELD_REFERENCE_ID, 1).append(FIELD_EXTERNAL_ID, 1).append(FIELD_SOURCE, 1));
    }

    @Override
    public Single<Set<User>> findByDomain(String domain) {
        return Observable.fromPublisher(usersCollection.find(and(eq(FIELD_REFERENCE_TYPE, DOMAIN.name()), eq(FIELD_REFERENCE_ID, domain)))).map(this::convert).collect(HashSet::new, Set::add);
    }

    @Override
    public Single<Page<User>> findAll(ReferenceType referenceType, String referenceId, int page, int size) {
        Single<Long> countOperation = Observable.fromPublisher(usersCollection.countDocuments(and(eq(FIELD_REFERENCE_TYPE, referenceType.name()), eq(FIELD_REFERENCE_ID, referenceId)))).first(0l);
        Single<Set<User>> usersOperation = Observable.fromPublisher(usersCollection.find(and(eq(FIELD_REFERENCE_TYPE, referenceType.name()), eq(FIELD_REFERENCE_ID, referenceId))).sort(new BasicDBObject(FIELD_USERNAME, 1)).skip(size * page).limit(size)).map(this::convert).collect(LinkedHashSet::new, Set::add);
        return Single.zip(countOperation, usersOperation, (count, users) -> new Page<>(users, page, count));
    }

    @Override
    public Single<Page<User>> findByDomain(String domain, int page, int size) {
       return findAll(DOMAIN, domain, page, size);
    }

    @Override
    public Single<Page<User>> search(ReferenceType referenceType, String referenceId, String query, int page, int size) {
        // currently search on username field
        Bson searchQuery = new BasicDBObject(FIELD_USERNAME, query);
        // if query contains wildcard, use the regex query
        if (query.contains("*")) {
            String compactQuery = query.replaceAll("\\*+", ".*");
            String regex = "^" + compactQuery;
            searchQuery = new BasicDBObject(FIELD_USERNAME, Pattern.compile(regex, Pattern.CASE_INSENSITIVE));
        }

        Bson mongoQuery = and(
                eq(FIELD_REFERENCE_TYPE, referenceType.name()),
                eq(FIELD_REFERENCE_ID, referenceId),
                searchQuery);

        Single<Long> countOperation = Observable.fromPublisher(usersCollection.countDocuments(mongoQuery)).first(0l);
        Single<Set<User>> usersOperation = Observable.fromPublisher(usersCollection.find(mongoQuery).skip(size * page).limit(size)).map(this::convert).collect(LinkedHashSet::new, Set::add);
        return Single.zip(countOperation, usersOperation, (count, users) -> new Page<>(users, 0, count));
    }

    @Override
    public Single<Page<User>> search(String domain, String query, int page, int size) {

        return search(DOMAIN, domain, query, page, size);
    }

    @Override
    public Single<List<User>> findByDomainAndEmail(String domain, String email, boolean strict) {
        BasicDBObject emailQuery = new BasicDBObject(FIELD_EMAIL, (strict) ? email : Pattern.compile(email, Pattern.CASE_INSENSITIVE));
        Bson mongoQuery = and(
                eq(FIELD_REFERENCE_TYPE, DOMAIN.name()),
                eq(FIELD_REFERENCE_ID, domain),
                emailQuery);

        return Observable.fromPublisher(usersCollection.find(mongoQuery)).map(this::convert).collect(ArrayList::new, List::add);
    }

    @Override
    public Maybe<User> findByUsernameAndDomain(String domain, String username) {
        return Observable.fromPublisher(
                usersCollection
                        .find(and(eq(FIELD_REFERENCE_TYPE, DOMAIN.name()), eq(FIELD_REFERENCE_ID, domain), eq(FIELD_USERNAME, username)))
                        .limit(1)
                        .first())
                .firstElement()
                .map(this::convert);
    }

    @Override
    public Maybe<User> findByUsernameAndSource(ReferenceType referenceType, String referenceId, String username, String source) {
        return Observable.fromPublisher(
                usersCollection
                        .find(and(eq(FIELD_REFERENCE_TYPE, referenceType.name()), eq(FIELD_REFERENCE_ID, referenceId), eq(FIELD_USERNAME, username), eq(FIELD_SOURCE, source)))
                        .limit(1)
                        .first())
                .firstElement()
                .map(this::convert);
    }

    @Override
    public Maybe<User> findByDomainAndUsernameAndSource(String domain, String username, String source) {
        return findByUsernameAndSource(DOMAIN, domain, username, source);
    }

    @Override
    public Maybe<User> findByExternalIdAndSource(ReferenceType referenceType, String referenceId, String externalId, String source) {
        return Observable.fromPublisher(
                usersCollection
                        .find(and(eq(FIELD_REFERENCE_TYPE, referenceType.name()), eq(FIELD_REFERENCE_ID, referenceId), eq(FIELD_EXTERNAL_ID, externalId), eq(FIELD_SOURCE, source)))
                        .limit(1)
                        .first())
                .firstElement()
                .map(this::convert);
    }

    @Override
    public Single<List<User>> findByIdIn(List<String> ids) {
        return Observable.fromPublisher(usersCollection.find(in(FIELD_ID, ids))).map(this::convert).collect(ArrayList::new, List::add);
    }

    @Override
    public Maybe<User> findById(ReferenceType referenceType, String referenceId, String userId) {
        return Observable.fromPublisher(usersCollection.find(and(eq(FIELD_REFERENCE_TYPE, referenceType.name()), eq(FIELD_REFERENCE_ID, referenceId), eq(FIELD_ID, userId))).first()).firstElement().map(this::convert);
    }

    @Override
    public Maybe<User> findById(String userId) {
        return Observable.fromPublisher(usersCollection.find(eq(FIELD_ID, userId)).first()).firstElement().map(this::convert);
    }

    @Override
    public Single<User> create(User item) {
        UserMongo user = convert(item);
        user.setId(user.getId() == null ? RandomString.generate() : user.getId());
        return Single.fromPublisher(usersCollection.insertOne(user)).flatMap(success -> findById(user.getId()).toSingle());
    }

    @Override
    public Single<User> update(User item) {
        UserMongo user = convert(item);
        return Single.fromPublisher(usersCollection.replaceOne(eq(FIELD_ID, user.getId()), user)).flatMap(updateResult -> findById(user.getId()).toSingle());
    }

    @Override
    public Completable delete(String id) {
        return Completable.fromPublisher(usersCollection.deleteOne(eq(FIELD_ID, id)));
    }

    @Override
    public Single<Long> countByDomain(String domain) {
        return Observable.fromPublisher(usersCollection.countDocuments(and(eq(FIELD_REFERENCE_TYPE, DOMAIN.name()), eq(FIELD_REFERENCE_ID, domain)))).first(0l);
    }

    @Override
    public Single<Map<Object, Object>> statistics(AnalyticsQuery query) {
        switch (query.getField()) {
            case Field.USER_STATUS:
                return usersStatusRepartition(query);
            case Field.USER_REGISTRATION:
                return registrationsStatusRepartition(query);
        }

        return Single.just(Collections.emptyMap());
    }

    private Single<Map<Object, Object>> usersStatusRepartition(AnalyticsQuery query) {
        return Observable.fromPublisher(usersCollection.aggregate(
                Arrays.asList(
                        Aggregates.match(and(eq(FIELD_REFERENCE_TYPE, DOMAIN.name()), eq(FIELD_REFERENCE_ID, query.getDomain()))),
                        Aggregates.group(
                                new BasicDBObject("_id", query.getField()),
                                Accumulators.sum("total", 1),
                                Accumulators.sum("disabled", new BasicDBObject("$cond", Arrays.asList(new BasicDBObject("$eq", Arrays.asList("$enabled", false)), 1, 0))),
                                Accumulators.sum("locked", new BasicDBObject("$cond", Arrays.asList(new BasicDBObject("$eq", Arrays.asList("$accountNonLocked", false)), 1, 0))),
                                Accumulators.sum("inactive", new BasicDBObject("$cond", Arrays.asList(new BasicDBObject("$lte", Arrays.asList("$loggedAt", new Date(Instant.now().minus(90, ChronoUnit.DAYS).toEpochMilli()))), 1, 0)))
                        )
                )))
                .map(doc -> {
                    Long nonActiveUsers = ((Number) doc.get("disabled")).longValue() + ((Number) doc.get("locked")).longValue() + ((Number) doc.get("inactive")).longValue();
                    Long activeUsers = ((Number) doc.get("total")).longValue() - nonActiveUsers;
                    Map<Object, Object> users = new HashMap<>();
                    users.put("active", activeUsers);
                    users.putAll(doc.entrySet()
                            .stream()
                            .filter(e -> !"_id".equals(e.getKey()) && !"total".equals(e.getKey()))
                            .collect(Collectors.toMap(Map.Entry::getKey, Map.Entry::getValue)));
                    return users;
                })
                .first(Collections.emptyMap());
    }

    private Single<Map<Object, Object>> registrationsStatusRepartition(AnalyticsQuery query) {
        return Observable.fromPublisher(usersCollection.aggregate(
                Arrays.asList(
                        Aggregates.match(and(eq(FIELD_REFERENCE_TYPE, DOMAIN.name()), eq(FIELD_REFERENCE_ID, query.getDomain()), eq(FIELD_PRE_REGISTRATION, true))),
                        Aggregates.group(new BasicDBObject("_id", query.getField()),
                                Accumulators.sum("total", 1),
                                Accumulators.sum("completed", new BasicDBObject("$cond", Arrays.asList(new BasicDBObject("$eq", Arrays.asList("$registrationCompleted", true)), 1, 0))))
                )))
                .map(doc -> {
                    Map<Object, Object> registrations = new HashMap<>();
                    registrations.putAll(doc.entrySet()
                            .stream()
                            .filter(e -> !"_id".equals(e.getKey()))
                            .collect(Collectors.toMap(Map.Entry::getKey, Map.Entry::getValue)));
                    return registrations;
                })
                .first(Collections.emptyMap());
    }

    private User convert(UserMongo userMongo) {
        if (userMongo == null) {
            return null;
        }

        User user = new User();
        user.setId(userMongo.getId());
        user.setExternalId(userMongo.getExternalId());
        user.setUsername(userMongo.getUsername());
        user.setEmail(userMongo.getEmail());
        user.setDisplayName(userMongo.getDisplayName());
        user.setNickName(userMongo.getNickName());
        user.setFirstName(userMongo.getFirstName());
        user.setLastName(userMongo.getLastName());
        user.setAccountNonExpired(userMongo.isAccountNonExpired());
        user.setAccountLockedAt(userMongo.getAccountLockedAt());
        user.setAccountLockedUntil(userMongo.getAccountLockedUntil());
        user.setAccountNonLocked(userMongo.isAccountNonLocked());
        user.setCredentialsNonExpired(userMongo.isCredentialsNonExpired());
        user.setEnabled(userMongo.isEnabled());
        user.setInternal(userMongo.isInternal());
        user.setPreRegistration(userMongo.isPreRegistration());
        user.setRegistrationCompleted(userMongo.isRegistrationCompleted());
<<<<<<< HEAD
        user.setReferenceType(ReferenceType.valueOf(userMongo.getReferenceType()));
        user.setReferenceId(userMongo.getReferenceId());
=======
        user.setRegistrationUserUri(userMongo.getRegistrationUserUri());
        user.setRegistrationAccessToken(userMongo.getRegistrationAccessToken());
        user.setDomain(userMongo.getDomain());
>>>>>>> 08529701
        user.setSource(userMongo.getSource());
        user.setClient(userMongo.getClient());
        user.setLoginsCount(userMongo.getLoginsCount());
        user.setLoggedAt(userMongo.getLoggedAt());
        user.setRoles(userMongo.getRoles());
        user.setEmails(toModelAttributes(userMongo.getEmails()));
        user.setPhoneNumbers(toModelAttributes(userMongo.getPhoneNumbers()));
        user.setIms(toModelAttributes(userMongo.getIms()));
        user.setPhotos(toModelAttributes(userMongo.getPhotos()));
        user.setEntitlements(userMongo.getEntitlements());
        user.setAddresses(toModelAddresses(userMongo.getAddresses()));
        user.setX509Certificates(toModelCertificates(userMongo.getX509Certificates()));
        user.setFactors(userMongo.getFactors());
        user.setAdditionalInformation(userMongo.getAdditionalInformation());
        user.setCreatedAt(userMongo.getCreatedAt());
        user.setUpdatedAt(userMongo.getUpdatedAt());
        return user;
    }

    private UserMongo convert(User user) {
        if (user == null) {
            return null;
        }

        UserMongo userMongo = new UserMongo();
        userMongo.setId(user.getId());
        userMongo.setExternalId(user.getExternalId());
        userMongo.setUsername(user.getUsername());
        userMongo.setEmail(user.getEmail());
        userMongo.setDisplayName(user.getDisplayName());
        userMongo.setNickName(user.getNickName());
        userMongo.setFirstName(user.getFirstName());
        userMongo.setLastName(user.getLastName());
        userMongo.setAccountNonExpired(user.isAccountNonExpired());
        userMongo.setAccountLockedAt(user.getAccountLockedAt());
        userMongo.setAccountLockedUntil(user.getAccountLockedUntil());
        userMongo.setAccountNonLocked(user.isAccountNonLocked());
        userMongo.setCredentialsNonExpired(user.isCredentialsNonExpired());
        userMongo.setEnabled(user.isEnabled());
        userMongo.setInternal(user.isInternal());
        userMongo.setPreRegistration(user.isPreRegistration());
        userMongo.setRegistrationCompleted(user.isRegistrationCompleted());
<<<<<<< HEAD
        userMongo.setReferenceType(user.getReferenceType().name());
        userMongo.setReferenceId(user.getReferenceId());
=======
        userMongo.setRegistrationUserUri(user.getRegistrationUserUri());
        userMongo.setRegistrationAccessToken(user.getRegistrationAccessToken());
        userMongo.setDomain(user.getDomain());
>>>>>>> 08529701
        userMongo.setSource(user.getSource());
        userMongo.setClient(user.getClient());
        userMongo.setLoginsCount(user.getLoginsCount());
        userMongo.setLoggedAt(user.getLoggedAt());
        userMongo.setRoles(user.getRoles());
        userMongo.setEmails(toMongoAttributes(user.getEmails()));
        userMongo.setPhoneNumbers(toMongoAttributes(user.getPhoneNumbers()));
        userMongo.setIms(toMongoAttributes(user.getIms()));
        userMongo.setPhotos(toMongoAttributes(user.getPhotos()));
        userMongo.setEntitlements(user.getEntitlements());
        userMongo.setAddresses(toMongoAddresses(user.getAddresses()));
        userMongo.setX509Certificates(toMongoCertificates(user.getX509Certificates()));
        userMongo.setFactors(user.getFactors());
        userMongo.setAdditionalInformation(user.getAdditionalInformation() != null ? new Document(user.getAdditionalInformation()) : new Document());
        userMongo.setCreatedAt(user.getCreatedAt());
        userMongo.setUpdatedAt(user.getUpdatedAt());
        return userMongo;
    }

    private List<Attribute> toModelAttributes(List<AttributeMongo> mongoAttributes) {
        if (mongoAttributes == null) {
            return null;
        }
        return mongoAttributes
                .stream()
                .map(mongoAttribute -> {
                    Attribute modelAttribute = new Attribute();
                    modelAttribute.setPrimary(mongoAttribute.isPrimary());
                    modelAttribute.setValue(mongoAttribute.getValue());
                    modelAttribute.setType(mongoAttribute.getType());
                    return modelAttribute;
                }).collect(Collectors.toList());
    }

    private List<AttributeMongo> toMongoAttributes(List<Attribute> modelAttributes) {
        if (modelAttributes == null) {
            return null;
        }
        return modelAttributes
                .stream()
                .map(modelAttribute -> {
                    AttributeMongo mongoAttribute = new AttributeMongo();
                    mongoAttribute.setPrimary(modelAttribute.isPrimary());
                    mongoAttribute.setValue(modelAttribute.getValue());
                    mongoAttribute.setType(modelAttribute.getType());
                    return mongoAttribute;
                }).collect(Collectors.toList());
    }

    private List<Address> toModelAddresses(List<AddressMongo> mongoAddresses) {
        if (mongoAddresses == null) {
            return null;
        }
        return mongoAddresses
                .stream()
                .map(mongoAddress -> {
                    Address modelAddress = new Address();
                    modelAddress.setType(mongoAddress.getType());
                    modelAddress.setFormatted(mongoAddress.getFormatted());
                    modelAddress.setStreetAddress(mongoAddress.getStreetAddress());
                    modelAddress.setCountry(mongoAddress.getCountry());
                    modelAddress.setLocality(mongoAddress.getLocality());
                    modelAddress.setPostalCode(mongoAddress.getPostalCode());
                    modelAddress.setRegion(mongoAddress.getRegion());
                    modelAddress.setPrimary(mongoAddress.isPrimary());
                    return modelAddress;
                }).collect(Collectors.toList());
    }

    private List<AddressMongo> toMongoAddresses(List<Address> modelAddresses) {
        if (modelAddresses == null) {
            return null;
        }
        return modelAddresses
                .stream()
                .map(modelAddress -> {
                    AddressMongo mongoAddress = new AddressMongo();
                    mongoAddress.setType(modelAddress.getType());
                    mongoAddress.setFormatted(modelAddress.getFormatted());
                    mongoAddress.setStreetAddress(modelAddress.getStreetAddress());
                    mongoAddress.setCountry(modelAddress.getCountry());
                    mongoAddress.setLocality(modelAddress.getLocality());
                    mongoAddress.setPostalCode(modelAddress.getPostalCode());
                    mongoAddress.setRegion(modelAddress.getRegion());
                    mongoAddress.setPrimary(modelAddress.isPrimary());
                    return mongoAddress;
                }).collect(Collectors.toList());
    }

    private List<Certificate> toModelCertificates(List<CertificateMongo> mongoCertificates) {
        if (mongoCertificates == null) {
            return null;
        }
        return mongoCertificates
                .stream()
                .map(mongoCertificate -> {
                    Certificate modelCertificate = new Certificate();
                    modelCertificate.setValue(mongoCertificate.getValue());
                    return modelCertificate;
                }).collect(Collectors.toList());
    }

    private List<CertificateMongo> toMongoCertificates(List<Certificate> modelCertificates) {
        if (modelCertificates == null) {
            return null;
        }
        return modelCertificates
                .stream()
                .map(modelCertificate -> {
                    CertificateMongo mongoCertificate = new CertificateMongo();
                    mongoCertificate.setValue(modelCertificate.getValue());
                    return mongoCertificate;
                }).collect(Collectors.toList());
    }
}<|MERGE_RESOLUTION|>--- conflicted
+++ resolved
@@ -290,14 +290,10 @@
         user.setInternal(userMongo.isInternal());
         user.setPreRegistration(userMongo.isPreRegistration());
         user.setRegistrationCompleted(userMongo.isRegistrationCompleted());
-<<<<<<< HEAD
+        user.setRegistrationUserUri(userMongo.getRegistrationUserUri());
+        user.setRegistrationAccessToken(userMongo.getRegistrationAccessToken());
         user.setReferenceType(ReferenceType.valueOf(userMongo.getReferenceType()));
         user.setReferenceId(userMongo.getReferenceId());
-=======
-        user.setRegistrationUserUri(userMongo.getRegistrationUserUri());
-        user.setRegistrationAccessToken(userMongo.getRegistrationAccessToken());
-        user.setDomain(userMongo.getDomain());
->>>>>>> 08529701
         user.setSource(userMongo.getSource());
         user.setClient(userMongo.getClient());
         user.setLoginsCount(userMongo.getLoginsCount());
@@ -340,14 +336,10 @@
         userMongo.setInternal(user.isInternal());
         userMongo.setPreRegistration(user.isPreRegistration());
         userMongo.setRegistrationCompleted(user.isRegistrationCompleted());
-<<<<<<< HEAD
+        userMongo.setRegistrationUserUri(user.getRegistrationUserUri());
+        userMongo.setRegistrationAccessToken(user.getRegistrationAccessToken());
         userMongo.setReferenceType(user.getReferenceType().name());
         userMongo.setReferenceId(user.getReferenceId());
-=======
-        userMongo.setRegistrationUserUri(user.getRegistrationUserUri());
-        userMongo.setRegistrationAccessToken(user.getRegistrationAccessToken());
-        userMongo.setDomain(user.getDomain());
->>>>>>> 08529701
         userMongo.setSource(user.getSource());
         userMongo.setClient(user.getClient());
         userMongo.setLoginsCount(user.getLoginsCount());
