--- conflicted
+++ resolved
@@ -17,8 +17,6 @@
 
 import com.mongodb.reactivestreams.client.MongoDatabase;
 import io.gravitee.am.repository.mongodb.common.AbstractMongoRepository;
-import org.slf4j.Logger;
-import org.slf4j.LoggerFactory;
 import org.springframework.beans.factory.annotation.Autowired;
 import org.springframework.beans.factory.annotation.Qualifier;
 
@@ -29,17 +27,10 @@
  */
 public abstract class AbstractManagementMongoRepository extends AbstractMongoRepository {
 
-<<<<<<< HEAD
-    private final Logger logger = LoggerFactory.getLogger(AbstractManagementMongoRepository.class);
-
     protected static final String FIELD_REFERENCE_TYPE = "referenceType";
     protected static final String FIELD_REFERENCE_ID = "referenceId";
 
-=======
->>>>>>> da6e6acc
     @Autowired
     @Qualifier("managementMongoTemplate")
     protected MongoDatabase mongoOperations;
-
-
 }