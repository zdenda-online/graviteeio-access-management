--- conflicted
+++ resolved
@@ -22,11 +22,7 @@
     <parent>
         <groupId>io.gravitee.am</groupId>
         <artifactId>gravitee-am-parent</artifactId>
-<<<<<<< HEAD
         <version>2.8.0-SNAPSHOT</version>
-=======
-        <version>2.7.1</version>
->>>>>>> cc49edac
     </parent>
     <modelVersion>4.0.0</modelVersion>
 
